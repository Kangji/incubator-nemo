/*
 * Copyright (C) 2017 Seoul National University
 *
 * Licensed under the Apache License, Version 2.0 (the "License");
 * you may not use this file except in compliance with the License.
 * You may obtain a copy of the License at
 *
 *         http://www.apache.org/licenses/LICENSE-2.0
 *
 * Unless required by applicable law or agreed to in writing, software
 * distributed under the License is distributed on an "AS IS" BASIS,
 * WITHOUT WARRANTIES OR CONDITIONS OF ANY KIND, either express or implied.
 * See the License for the specific language governing permissions and
 * limitations under the License.
 */
package edu.snu.nemo.examples.beam;

import edu.snu.nemo.client.JobLauncher;
import edu.snu.nemo.common.test.ArgBuilder;
import edu.snu.nemo.common.test.ExampleTestUtil;
import edu.snu.nemo.examples.beam.policy.DefaultPolicyParallelismFive;
import edu.snu.nemo.examples.beam.policy.PadoPolicyParallelismFive;
import org.junit.After;
import org.junit.Before;
import org.junit.Test;
import org.junit.runner.RunWith;
import org.powermock.core.classloader.annotations.PrepareForTest;
import org.powermock.modules.junit4.PowerMockRunner;

/**
 * Test Alternating Least Square program with JobLauncher.
 */
@RunWith(PowerMockRunner.class)
@PrepareForTest(JobLauncher.class)
public final class AlternatingLeastSquareITCase {
  private static final int TIMEOUT = 240000;
  private static ArgBuilder builder = new ArgBuilder();
  private static final String fileBasePath = System.getProperty("user.dir") + "/../resources/";

  private static final String input = fileBasePath + "sample_input_als";
  private static final String outputFileName = "sample_output_als";
  private static final String output = fileBasePath + outputFileName;
  private static final String testResourceFileName = "test_output_als";
  private static final String numFeatures = "10";
  private static final String numIteration = "3";
  private static final String lambda = "0.05";

  @Before
  public void setUp() throws Exception {
    builder = new ArgBuilder();
  }

  @After
  public void tearDown() throws Exception {
    ExampleTestUtil.ensureALSOutputValidity(fileBasePath, outputFileName, testResourceFileName);
    ExampleTestUtil.deleteOutputFile(fileBasePath, outputFileName);
  }

  @Test (timeout = TIMEOUT)
  public void test() throws Exception {
    JobLauncher.main(builder
        .addJobId(AlternatingLeastSquareITCase.class.getSimpleName())
        .addUserMain(AlternatingLeastSquare.class.getCanonicalName())
        .addUserArgs(input, numFeatures, numIteration, lambda, output)
        .addOptimizationPolicy(DefaultPolicyParallelismFive.class.getCanonicalName())
        .build());
  }

  @Test (timeout = TIMEOUT)
  public void testPado() throws Exception {
    JobLauncher.main(builder
        .addJobId(AlternatingLeastSquareITCase.class.getSimpleName() + "_pado")
<<<<<<< HEAD
        .addOptimizationPolicy(PadoPolicyParallelismFive.class.getCanonicalName())
=======
        .addUserMain(AlternatingLeastSquare.class.getCanonicalName())
        .addUserArgs(input, numFeatures, numIteration, lambda, output)
        .addOptimizationPolicy(PadoPolicyParallelsimFive.class.getCanonicalName())
>>>>>>> 7d8b9c36
        .build());
  }
}<|MERGE_RESOLUTION|>--- conflicted
+++ resolved
@@ -70,13 +70,9 @@
   public void testPado() throws Exception {
     JobLauncher.main(builder
         .addJobId(AlternatingLeastSquareITCase.class.getSimpleName() + "_pado")
-<<<<<<< HEAD
-        .addOptimizationPolicy(PadoPolicyParallelismFive.class.getCanonicalName())
-=======
         .addUserMain(AlternatingLeastSquare.class.getCanonicalName())
         .addUserArgs(input, numFeatures, numIteration, lambda, output)
-        .addOptimizationPolicy(PadoPolicyParallelsimFive.class.getCanonicalName())
->>>>>>> 7d8b9c36
+        .addOptimizationPolicy(PadoPolicyParallelismFive.class.getCanonicalName())
         .build());
   }
 }