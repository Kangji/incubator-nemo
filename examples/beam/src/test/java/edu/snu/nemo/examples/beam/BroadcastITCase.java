/*
 * Copyright (C) 2017 Seoul National University
 *
 * Licensed under the Apache License, Version 2.0 (the "License");
 * you may not use this file except in compliance with the License.
 * You may obtain a copy of the License at
 *
 *         http://www.apache.org/licenses/LICENSE-2.0
 *
 * Unless required by applicable law or agreed to in writing, software
 * distributed under the License is distributed on an "AS IS" BASIS,
 * WITHOUT WARRANTIES OR CONDITIONS OF ANY KIND, either express or implied.
 * See the License for the specific language governing permissions and
 * limitations under the License.
 */
package edu.snu.nemo.examples.beam;

import edu.snu.nemo.client.JobLauncher;
import edu.snu.nemo.common.test.ArgBuilder;
import edu.snu.nemo.common.test.ExampleTestUtil;
import edu.snu.nemo.examples.beam.policy.DefaultPolicyParallelismFive;
import edu.snu.nemo.examples.beam.policy.PadoPolicyParallelismFive;
import org.junit.After;
import org.junit.Before;
import org.junit.Test;
import org.junit.runner.RunWith;
import org.powermock.core.classloader.annotations.PrepareForTest;
import org.powermock.modules.junit4.PowerMockRunner;

import java.util.Optional;

/**
 * Test Broadcast program with JobLauncher.
 */
@RunWith(PowerMockRunner.class)
@PrepareForTest(JobLauncher.class)
public final class BroadcastITCase {
  private static final int TIMEOUT = 180000;
  private static ArgBuilder builder = new ArgBuilder();
  private static final String fileBasePath = System.getProperty("user.dir") + "/../resources/";

  private static final String inputFileName = "sample_input_mr";
  private static final String outputFileName = "sample_output_broadcast";
  private static final String testResourceFileName = "test_output_broadcast";
  private static final String inputFilePath =  fileBasePath + inputFileName;
  private static final String outputFilePath =  fileBasePath + outputFileName;

  @Before
  public void setUp() throws Exception {
    builder = new ArgBuilder();
  }

  @After
  public void tearDown() throws Exception {
    final Optional<String> errorMsg =
        ExampleTestUtil.ensureOutputValidity(fileBasePath, outputFileName, testResourceFileName);
    ExampleTestUtil.deleteOutputFile(fileBasePath, outputFileName);
    if (errorMsg.isPresent()) {
      throw new RuntimeException(errorMsg.get());
    }
  }

  @Test (timeout = TIMEOUT)
  public void test() throws Exception {
    JobLauncher.main(builder
        .addJobId(BroadcastITCase.class.getSimpleName())
        .addUserMain(Broadcast.class.getCanonicalName())
        .addUserArgs(inputFilePath, outputFilePath)
        .addOptimizationPolicy(DefaultPolicyParallelismFive.class.getCanonicalName())
        .build());
  }

  @Test (timeout = TIMEOUT)
  public void testPado() throws Exception {
    JobLauncher.main(builder
        .addJobId(BroadcastITCase.class.getSimpleName() + "_pado")
<<<<<<< HEAD
        .addUserMain(Broadcast.class.getCanonicalName())
        .addUserArgs(inputFilePath, outputFilePath)
        .addOptimizationPolicy(PadoPolicyParallelsimFive.class.getCanonicalName())
=======
        .addOptimizationPolicy(PadoPolicyParallelismFive.class.getCanonicalName())
>>>>>>> 0f5d66e5
        .build());
  }
}<|MERGE_RESOLUTION|>--- conflicted
+++ resolved
@@ -74,13 +74,9 @@
   public void testPado() throws Exception {
     JobLauncher.main(builder
         .addJobId(BroadcastITCase.class.getSimpleName() + "_pado")
-<<<<<<< HEAD
         .addUserMain(Broadcast.class.getCanonicalName())
         .addUserArgs(inputFilePath, outputFilePath)
-        .addOptimizationPolicy(PadoPolicyParallelsimFive.class.getCanonicalName())
-=======
         .addOptimizationPolicy(PadoPolicyParallelismFive.class.getCanonicalName())
->>>>>>> 0f5d66e5
         .build());
   }
 }