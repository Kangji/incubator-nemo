/*
 * Copyright (C) 2017 Seoul National University
 *
 * Licensed under the Apache License, Version 2.0 (the "License");
 * you may not use this file except in compliance with the License.
 * You may obtain a copy of the License at
 *
 *         http://www.apache.org/licenses/LICENSE-2.0
 *
 * Unless required by applicable law or agreed to in writing, software
 * distributed under the License is distributed on an "AS IS" BASIS,
 * WITHOUT WARRANTIES OR CONDITIONS OF ANY KIND, either express or implied.
 * See the License for the specific language governing permissions and
 * limitations under the License.
 */
package edu.snu.nemo.examples.beam;

import edu.snu.nemo.examples.beam.policy.PadoPolicyParallelismFive;
import edu.snu.nemo.client.JobLauncher;
import edu.snu.nemo.common.test.ArgBuilder;
<<<<<<< HEAD
import edu.snu.nemo.compiler.optimizer.policy.DefaultPolicy;
=======

>>>>>>> 0f5d66e5
import org.junit.Before;
import org.junit.Test;
import org.junit.runner.RunWith;
import org.powermock.core.classloader.annotations.PrepareForTest;
import org.powermock.modules.junit4.PowerMockRunner;

/**
 * Testing Multinomial Logistic Regressions with JobLauncher.
 */
@RunWith(PowerMockRunner.class)
@PrepareForTest(JobLauncher.class)
public final class MultinomialLogisticRegressionITCase {
  private static final int TIMEOUT = 240000;
  private static ArgBuilder builder = new ArgBuilder();
  private static final String fileBasePath = System.getProperty("user.dir") + "/../resources/";

  @Before
  public void setUp() throws Exception {
    builder = new ArgBuilder();
  }

  @Test (timeout = TIMEOUT)
  public void test() throws Exception {
    final String input = fileBasePath + "sample_input_mlr";
    final String numFeatures = "100";
    final String numClasses = "5";
    final String numIteration = "3";

    JobLauncher.main(builder
<<<<<<< HEAD
        .addJobId(MultinomialLogisticRegressionITCase.class.getSimpleName())
        .addUserMain(MultinomialLogisticRegression.class.getCanonicalName())
        .addUserArgs(input, numFeatures, numClasses, numIteration)
        .addOptimizationPolicy(DefaultPolicy.class.getCanonicalName())
=======
        .addJobId(MultinomialLogisticRegressionITCase.class.getSimpleName() + "_pado")
        .addOptimizationPolicy(PadoPolicyParallelismFive.class.getCanonicalName())
>>>>>>> 0f5d66e5
        .build());
  }
}<|MERGE_RESOLUTION|>--- conflicted
+++ resolved
@@ -15,14 +15,10 @@
  */
 package edu.snu.nemo.examples.beam;
 
-import edu.snu.nemo.examples.beam.policy.PadoPolicyParallelismFive;
 import edu.snu.nemo.client.JobLauncher;
 import edu.snu.nemo.common.test.ArgBuilder;
-<<<<<<< HEAD
 import edu.snu.nemo.compiler.optimizer.policy.DefaultPolicy;
-=======
 
->>>>>>> 0f5d66e5
 import org.junit.Before;
 import org.junit.Test;
 import org.junit.runner.RunWith;
@@ -52,15 +48,10 @@
     final String numIteration = "3";
 
     JobLauncher.main(builder
-<<<<<<< HEAD
         .addJobId(MultinomialLogisticRegressionITCase.class.getSimpleName())
         .addUserMain(MultinomialLogisticRegression.class.getCanonicalName())
         .addUserArgs(input, numFeatures, numClasses, numIteration)
         .addOptimizationPolicy(DefaultPolicy.class.getCanonicalName())
-=======
-        .addJobId(MultinomialLogisticRegressionITCase.class.getSimpleName() + "_pado")
-        .addOptimizationPolicy(PadoPolicyParallelismFive.class.getCanonicalName())
->>>>>>> 0f5d66e5
         .build());
   }
 }