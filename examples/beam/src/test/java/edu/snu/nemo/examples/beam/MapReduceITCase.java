/*
 * Copyright (C) 2017 Seoul National University
 *
 * Licensed under the Apache License, Version 2.0 (the "License");
 * you may not use this file except in compliance with the License.
 * You may obtain a copy of the License at
 *
 *         http://www.apache.org/licenses/LICENSE-2.0
 *
 * Unless required by applicable law or agreed to in writing, software
 * distributed under the License is distributed on an "AS IS" BASIS,
 * WITHOUT WARRANTIES OR CONDITIONS OF ANY KIND, either express or implied.
 * See the License for the specific language governing permissions and
 * limitations under the License.
 */
package edu.snu.nemo.examples.beam;

import edu.snu.nemo.client.JobLauncher;
import edu.snu.nemo.common.test.ArgBuilder;
import edu.snu.nemo.common.test.ExampleTestUtil;
import edu.snu.nemo.examples.beam.policy.*;
import org.junit.After;
import org.junit.Before;
import org.junit.Test;
import org.junit.runner.RunWith;
import org.powermock.core.classloader.annotations.PrepareForTest;
import org.powermock.modules.junit4.PowerMockRunner;

import java.util.Optional;

/**
 * Test MapReduce program with JobLauncher.
 */
@RunWith(PowerMockRunner.class)
@PrepareForTest(JobLauncher.class)
public final class MapReduceITCase {
  private static final int TIMEOUT = 120000;
  private static ArgBuilder builder = new ArgBuilder();
  private static final String fileBasePath = System.getProperty("user.dir") + "/../resources/";

  private static final String inputFileName = "sample_input_mr";
  private static final String outputFileName = "sample_output_mr";
  private static final String testResourceFileName = "test_output_mr";
  private static final String inputFilePath =  fileBasePath + inputFileName;
  private static final String outputFilePath =  fileBasePath + outputFileName;


  @Before
  public void setUp() throws Exception {
    builder = new ArgBuilder();
  }

  @After
  public void tearDown() throws Exception {
    final Optional<String> errorMsg =
        ExampleTestUtil.ensureOutputValidity(fileBasePath, outputFileName, testResourceFileName);
    ExampleTestUtil.deleteOutputFile(fileBasePath, outputFileName);
    if (errorMsg.isPresent()) {
      throw new RuntimeException(errorMsg.get());
    }
  }

  @Test (timeout = TIMEOUT)
  public void test() throws Exception {
    JobLauncher.main(builder
        .addJobId(MapReduceITCase.class.getSimpleName())
        .addUserMain(MapReduce.class.getCanonicalName())
        .addUserArgs(inputFilePath, outputFilePath)
        .addOptimizationPolicy(DefaultPolicyParallelismFive.class.getCanonicalName())
        .build());
  }

  @Test (timeout = TIMEOUT)
  public void testSailfish() throws Exception {
    JobLauncher.main(builder
        .addJobId(MapReduceITCase.class.getSimpleName() + "_sailfish")
<<<<<<< HEAD
        .addUserMain(MapReduce.class.getCanonicalName())
        .addUserArgs(inputFilePath, outputFilePath)
        .addOptimizationPolicy(SailfishPolicyParallelsimFive.class.getCanonicalName())
=======
        .addOptimizationPolicy(SailfishPolicyParallelismFive.class.getCanonicalName())
>>>>>>> 0f5d66e5
        .build());
  }

  @Test (timeout = TIMEOUT)
  public void testDisagg() throws Exception {
    JobLauncher.main(builder
        .addJobId(MapReduceITCase.class.getSimpleName() + "_disagg")
<<<<<<< HEAD
        .addUserMain(MapReduce.class.getCanonicalName())
        .addUserArgs(inputFilePath, outputFilePath)
        .addOptimizationPolicy(DisaggregationPolicyParallelsimFive.class.getCanonicalName())
=======
        .addOptimizationPolicy(DisaggregationPolicyParallelismFive.class.getCanonicalName())
>>>>>>> 0f5d66e5
        .build());
  }

  @Test (timeout = TIMEOUT)
  public void testPado() throws Exception {
    JobLauncher.main(builder
        .addJobId(MapReduceITCase.class.getSimpleName() + "_pado")
<<<<<<< HEAD
        .addUserMain(MapReduce.class.getCanonicalName())
        .addUserArgs(inputFilePath, outputFilePath)
        .addOptimizationPolicy(PadoPolicyParallelsimFive.class.getCanonicalName())
=======
        .addOptimizationPolicy(PadoPolicyParallelismFive.class.getCanonicalName())
>>>>>>> 0f5d66e5
        .build());
  }

  /**
   * Testing data skew dynamic optimization.
   * @throws Exception exception on the way.
   */
  @Test (timeout = TIMEOUT)
  public void testDataSkew() throws Exception {
    JobLauncher.main(builder
        .addJobId(MapReduceITCase.class.getSimpleName() + "_dataskew")
<<<<<<< HEAD
        .addUserMain(MapReduce.class.getCanonicalName())
        .addUserArgs(inputFilePath, outputFilePath)
        .addOptimizationPolicy(DataSkewPolicyParallelsimFive.class.getCanonicalName())
=======
        .addOptimizationPolicy(DataSkewPolicyParallelismFive.class.getCanonicalName())
>>>>>>> 0f5d66e5
        .build());
  }
}<|MERGE_RESOLUTION|>--- conflicted
+++ resolved
@@ -74,13 +74,9 @@
   public void testSailfish() throws Exception {
     JobLauncher.main(builder
         .addJobId(MapReduceITCase.class.getSimpleName() + "_sailfish")
-<<<<<<< HEAD
         .addUserMain(MapReduce.class.getCanonicalName())
         .addUserArgs(inputFilePath, outputFilePath)
-        .addOptimizationPolicy(SailfishPolicyParallelsimFive.class.getCanonicalName())
-=======
         .addOptimizationPolicy(SailfishPolicyParallelismFive.class.getCanonicalName())
->>>>>>> 0f5d66e5
         .build());
   }
 
@@ -88,13 +84,9 @@
   public void testDisagg() throws Exception {
     JobLauncher.main(builder
         .addJobId(MapReduceITCase.class.getSimpleName() + "_disagg")
-<<<<<<< HEAD
         .addUserMain(MapReduce.class.getCanonicalName())
         .addUserArgs(inputFilePath, outputFilePath)
-        .addOptimizationPolicy(DisaggregationPolicyParallelsimFive.class.getCanonicalName())
-=======
         .addOptimizationPolicy(DisaggregationPolicyParallelismFive.class.getCanonicalName())
->>>>>>> 0f5d66e5
         .build());
   }
 
@@ -102,13 +94,9 @@
   public void testPado() throws Exception {
     JobLauncher.main(builder
         .addJobId(MapReduceITCase.class.getSimpleName() + "_pado")
-<<<<<<< HEAD
         .addUserMain(MapReduce.class.getCanonicalName())
         .addUserArgs(inputFilePath, outputFilePath)
-        .addOptimizationPolicy(PadoPolicyParallelsimFive.class.getCanonicalName())
-=======
         .addOptimizationPolicy(PadoPolicyParallelismFive.class.getCanonicalName())
->>>>>>> 0f5d66e5
         .build());
   }
 
@@ -120,13 +108,9 @@
   public void testDataSkew() throws Exception {
     JobLauncher.main(builder
         .addJobId(MapReduceITCase.class.getSimpleName() + "_dataskew")
-<<<<<<< HEAD
         .addUserMain(MapReduce.class.getCanonicalName())
         .addUserArgs(inputFilePath, outputFilePath)
-        .addOptimizationPolicy(DataSkewPolicyParallelsimFive.class.getCanonicalName())
-=======
         .addOptimizationPolicy(DataSkewPolicyParallelismFive.class.getCanonicalName())
->>>>>>> 0f5d66e5
         .build());
   }
 }