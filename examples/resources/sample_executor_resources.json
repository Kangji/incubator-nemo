--- conflicted
+++ resolved
@@ -1,11 +1,5 @@
 [
   {
-<<<<<<< HEAD
-    "type": "Compute",
-    "memory_mb": 61440,
-    "capacity": 8,
-    "num": 10
-=======
     "type": "Transient",
     "memory_mb": 512,
     "capacity": 5
@@ -19,6 +13,5 @@
     "type": "Compute",
     "memory_mb": 512,
     "capacity": 5
->>>>>>> 29d1b245
   }
 ]