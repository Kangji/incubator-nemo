--- conflicted
+++ resolved
@@ -39,39 +39,6 @@
     <url>https://github.com/apache/incubator-nemo/tree/${project.scm.tag}</url>
     <tag>master</tag>
   </scm>
-
-<<<<<<< HEAD
-    <properties>
-        <maven.compiler.source>1.8</maven.compiler.source>
-        <maven.compiler.target>1.8</maven.compiler.target>
-        <project.build.sourceEncoding>UTF-8</project.build.sourceEncoding>
-        <auto-service.version>1.0-rc2</auto-service.version>
-        <beam.version>2.6.0</beam.version>
-        <spark.version>2.2.0</spark.version>
-        <scala.version>2.11.8</scala.version>
-        <kryo.version>4.0.1</kryo.version>
-        <reef.version>0.16.0</reef.version>
-        <protobuf.version>2.5.0</protobuf.version>
-        <hadoop.version>2.7.2</hadoop.version>
-        <log4j.configuration>file://log4j.properties</log4j.configuration>
-        <netty.version>4.1.16.Final</netty.version>
-        <guava.version>19.0</guava.version>
-        <grpc.version>1.7.0</grpc.version>
-        <jackson.version>2.8.8</jackson.version>
-        <netlib.version>1.1.2</netlib.version>
-        <netty.version>4.1.16.Final</netty.version>
-        <jetty-server.version>9.4.10.v20180503</jetty-server.version>
-        <jetty-servlet.version>9.4.10.v20180503</jetty-servlet.version>
-        <commons-math.version>3.6.1</commons-math.version>
-        <slf4j.version>1.7.20</slf4j.version>
-        <crail.version>1.2-incubating-SNAPSHOT</crail.version>
-        <!-- Tests -->
-        <mockito.version>2.13.0</mockito.version>
-        <powermock.version>2.0.0-beta.5</powermock.version>
-        <surefire.version>3.0.0-M1</surefire.version>
-        <junit.version>4.12</junit.version>
-    </properties>
-=======
   <properties>
     <maven.compiler.source>1.8</maven.compiler.source>
     <maven.compiler.target>1.8</maven.compiler.target>
@@ -97,6 +64,7 @@
     <sqlite-jdbc.version>3.25.2</sqlite-jdbc.version>
     <postgresql.version>42.2.5</postgresql.version>
     <slf4j.version>1.7.20</slf4j.version>
+    <crail.version>1.2-incubating-SNAPSHOT</crail.version>
     <!-- Tests -->
     <mockito.version>2.13.0</mockito.version>
     <powermock.version>2.0.0-beta.5</powermock.version>
@@ -104,7 +72,6 @@
     <junit.version>4.12</junit.version>
     <checkstyle.version>8.16</checkstyle.version>
   </properties>
->>>>>>> b8a11ce7
 
   <modules>
     <module>conf</module>
@@ -155,93 +122,6 @@
 
   <dependencyManagement>
     <dependencies>
-<<<<<<< HEAD
-        <dependency>
-            <groupId>com.google.protobuf</groupId>
-            <artifactId>protobuf-java</artifactId>
-            <version>${protobuf.version}</version>
-        </dependency>
-        <dependency>
-            <groupId>org.xerial.snappy</groupId>
-            <artifactId>snappy-java</artifactId>
-            <version>1.1.1.3</version>
-        </dependency>
-        <!--tests-->
-        <dependency>
-            <groupId>junit</groupId>
-            <artifactId>junit</artifactId>
-            <version>${junit.version}</version>
-            <scope>test</scope>
-        </dependency>
-        <dependency>
-            <groupId>org.mockito</groupId>
-            <artifactId>mockito-core</artifactId>
-            <version>${mockito.version}</version>
-            <scope>test</scope>
-        </dependency>
-        <dependency>
-            <groupId>org.powermock</groupId>
-            <artifactId>powermock-module-junit4</artifactId>
-            <version>${powermock.version}</version>
-            <scope>test</scope>
-        </dependency>
-        <dependency>
-            <groupId>org.powermock</groupId>
-            <artifactId>powermock-api-mockito2</artifactId>
-            <version>${powermock.version}</version>
-            <scope>test</scope>
-        </dependency>
-      <dependency>
-        <groupId>org.apache.crail</groupId>
-        <artifactId>crail-storage</artifactId>
-        <version>${crail.version}</version>
-      </dependency>
-      <dependency>
-      <groupId>org.apache.crail</groupId>
-      <artifactId>crail-storage-narpc</artifactId>
-      <version>${crail.version}</version>
-    </dependency>
-      <dependency>
-        <groupId>org.apache.crail</groupId>
-        <artifactId>crail-storage-rdma</artifactId>
-        <version>${crail.version}</version>
-      </dependency>
-      <dependency>
-        <groupId>org.apache.crail</groupId>
-        <artifactId>crail-storage-nvmf</artifactId>
-        <version>${crail.version}</version>
-      </dependency>
-      <dependency>
-        <groupId>org.apache.crail</groupId>
-        <artifactId>crail-rpc</artifactId>
-        <version>${crail.version}</version>
-      </dependency>
-      <dependency>
-        <groupId>org.apache.crail</groupId>
-        <artifactId>crail-rpc-narpc</artifactId>
-        <version>${crail.version}</version>
-      </dependency>
-      <dependency>
-        <groupId>org.apache.crail</groupId>
-        <artifactId>crail-hdfs</artifactId>
-        <version>${crail.version}</version>
-      </dependency>
-      <dependency>
-        <groupId>org.apache.crail</groupId>
-        <artifactId>crail-namenode</artifactId>
-        <version>${crail.version}</version>
-      </dependency>
-      <dependency>
-        <groupId>org.apache.crail</groupId>
-        <artifactId>crail-rpc</artifactId>
-        <version>${crail.version}</version>
-      </dependency>
-        <dependency>
-          <groupId>org.apache.crail</groupId>
-          <artifactId>crail-client</artifactId>
-          <version>${crail.version}</version>
-        </dependency>
-=======
       <!-- Follow netty version of grpc which is more later than the netty version of reef-wake -->
       <dependency>
         <groupId>io.netty</groupId>
@@ -274,7 +154,56 @@
         <version>1.6.2</version>
         <scope>test</scope>
       </dependency>
->>>>>>> b8a11ce7
+            <dependency>
+        <groupId>org.apache.crail</groupId>
+        <artifactId>crail-storage</artifactId>
+        <version>${crail.version}</version>
+      </dependency>
+      <dependency>
+      <groupId>org.apache.crail</groupId>
+      <artifactId>crail-storage-narpc</artifactId>
+      <version>${crail.version}</version>
+    </dependency>
+      <dependency>
+        <groupId>org.apache.crail</groupId>
+        <artifactId>crail-storage-rdma</artifactId>
+        <version>${crail.version}</version>
+      </dependency>
+      <dependency>
+        <groupId>org.apache.crail</groupId>
+        <artifactId>crail-storage-nvmf</artifactId>
+        <version>${crail.version}</version>
+      </dependency>
+      <dependency>
+        <groupId>org.apache.crail</groupId>
+        <artifactId>crail-rpc</artifactId>
+        <version>${crail.version}</version>
+      </dependency>
+      <dependency>
+        <groupId>org.apache.crail</groupId>
+        <artifactId>crail-rpc-narpc</artifactId>
+        <version>${crail.version}</version>
+      </dependency>
+      <dependency>
+        <groupId>org.apache.crail</groupId>
+        <artifactId>crail-hdfs</artifactId>
+        <version>${crail.version}</version>
+      </dependency>
+      <dependency>
+        <groupId>org.apache.crail</groupId>
+        <artifactId>crail-namenode</artifactId>
+        <version>${crail.version}</version>
+      </dependency>
+      <dependency>
+        <groupId>org.apache.crail</groupId>
+        <artifactId>crail-rpc</artifactId>
+        <version>${crail.version}</version>
+      </dependency>
+        <dependency>
+          <groupId>org.apache.crail</groupId>
+          <artifactId>crail-client</artifactId>
+          <version>${crail.version}</version>
+        </dependency>
     </dependencies>
   </dependencyManagement>
 
