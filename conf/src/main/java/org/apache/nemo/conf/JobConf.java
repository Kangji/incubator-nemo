/*
 * Licensed to the Apache Software Foundation (ASF) under one
 * or more contributor license agreements.  See the NOTICE file
 * distributed with this work for additional information
 * regarding copyright ownership.  The ASF licenses this file
 * to you under the Apache License, Version 2.0 (the
 * "License"); you may not use this file except in compliance
 * with the License.  You may obtain a copy of the License at
 *
 *   http://www.apache.org/licenses/LICENSE-2.0
 *
 * Unless required by applicable law or agreed to in writing,
 * software distributed under the License is distributed on an
 * "AS IS" BASIS, WITHOUT WARRANTIES OR CONDITIONS OF ANY
 * KIND, either express or implied.  See the License for the
 * specific language governing permissions and limitations
 * under the License.
 */
package org.apache.nemo.conf;

import org.apache.reef.tang.annotations.Name;
import org.apache.reef.tang.annotations.NamedParameter;
import org.apache.reef.tang.formats.ConfigurationModule;
import org.apache.reef.tang.formats.ConfigurationModuleBuilder;
import org.apache.reef.tang.formats.OptionalParameter;
import org.apache.reef.tang.formats.RequiredParameter;

/**
 * Job Configurations.
 */
public final class JobConf extends ConfigurationModuleBuilder {

  //////////////////////////////// User Configurations

  /**
   * Job id.
   */
  @NamedParameter(doc = "Job id", short_name = "job_id")
  public final class JobId implements Name<String> {
  }

  /**
   * User Main Class Name.
   */
  @NamedParameter(doc = "User Main Class Name", short_name = "user_main")
  public final class UserMainClass implements Name<String> {
  }

  /**
   * User Main Arguments.
   */
  @NamedParameter(doc = "User Main Arguments", short_name = "user_args")
  public final class UserMainArguments implements Name<String> {
  }

  /**
   * Directory to store JSON representation of intermediate DAGs.
   */
  @NamedParameter(doc = "Directory to store intermediate DAGs", short_name = "dag_dir", default_value = "../dag")
  public final class DAGDirectory implements Name<String> {
  }

  /**
   * Directory to store files for storing blocks.
   */
  @NamedParameter(doc = "Directory to store files", short_name = "file_dir", default_value = "./files")
  public final class FileDirectory implements Name<String> {
  }

  /**
   * Directory points the mounted GlusterFS volume to store files in remote fashion.
   * If the volume is not mounted to this directory, the remote file store will act like local file store
   * (but maybe inefficiently).
   */
  @NamedParameter(doc = "Directory points the GlusterFS volume", short_name = "gfs_dir", default_value = "../tmp_gfs")
  public final class GlusterVolumeDirectory implements Name<String> {
  }

  /**
<<<<<<< HEAD
   * Directory points the CrailFileStore volume used to store files in remote fashion.
   * The directory has to be already created to give it as an option. (else exception is thrown)
   */
  @NamedParameter(doc = "Directory points the CrailFS volume", short_name = "crail_dir", default_value = "")
  public final class CrailVolumeDirectory implements Name<String> {
  }

  /**
   * RemoteFileStore option specification. Two choices are available: GlusterFileStore or CrailFileStore.
   * Default is the former one.
   */
  @NamedParameter(doc = "Option for RemoteFileStore", short_name = "remote_option", default_value = "Gluster")
  public final class RemoteFileStoreOpt implements Name<String> {
=======
   * Specifies the type of the environment the workload runs on. (e.g., transient / large_shuffle)
   */
  @NamedParameter(doc = "Environment type", short_name = "env", default_value = "")
  public final class EnvironmentType implements Name<String> {
  }

  ///////////////////////// DB Configurations
  /**
   * Specified whether or not to enable writing metrics to DB or not.
   */
  @NamedParameter(doc = "Boolean flag for enabling DB metrics", short_name = "db_enabled", default_value = "false")
  public final class DBEnabled implements Name<Boolean> {
  }

  /**
   * Address pointing to the DB for saving metrics.
   */
  @NamedParameter(doc = "DB address", short_name = "db_address", default_value =
    "jdbc:postgresql://nemo-optimization.cabbufr3evny.us-west-2.rds.amazonaws.com:5432/nemo_optimization")
  public final class DBAddress implements Name<String> {
  }

  /**
   * ID for the pointed DB address for saving metrics.
   */
  @NamedParameter(doc = "DB ID", short_name = "db_id", default_value = "postgres")
  public final class DBId implements Name<String> {
  }

  /**
   * Password for the pointed DB address for saving metrics.
   */
  @NamedParameter(doc = "DB Password", short_name = "db_password", default_value = "fake_password")
  public final class DBPasswd implements Name<String> {
>>>>>>> b8a11ce7
  }

  //////////////////////////////// Client-Driver RPC

  /**
   * Host of the client-side RPC server.
   */
  @NamedParameter
  public final class ClientSideRPCServerHost implements Name<String> {
  }

  /**
   * Port of the client-side RPC server.
   */
  @NamedParameter
  public final class ClientSideRPCServerPort implements Name<Integer> {
  }

  //////////////////////////////// Compiler Configurations

  /**
   * The name of the optimization policy.
   */
  @NamedParameter(doc = "The canonical name of the optimization policy", short_name = "optimization_policy",
    default_value = "org.apache.nemo.compiler.optimizer.policy.DefaultPolicy")
  public final class OptimizationPolicy implements Name<String> {
  }

  //////////////////////////////// Runtime Master-Executor Common Configurations

  /**
   * Deploy mode.
   */
  @NamedParameter(doc = "Deploy mode", short_name = "deploy_mode", default_value = "local")
  public final class DeployMode implements Name<String> {
  }

  /**
   * The fraction of container memory not to use fo the JVM heap.
   */
  @NamedParameter(doc = "The fraction of the container memory not to use for the JVM heap", short_name = "heap_slack",
    default_value = "0.3")
  public final class JVMHeapSlack implements Name<Double> {
  }

  //////////////////////////////// Runtime Master Configurations

  /**
   * Nemo driver memory.
   */
  @NamedParameter(doc = "Nemo driver memory", short_name = "driver_mem_mb", default_value = "1024")
  public final class DriverMemMb implements Name<Integer> {
  }

  /**
   * Max number of attempts for task scheduling.
   */
  @NamedParameter(doc = "Max number of task attempts", short_name = "max_task_attempt", default_value = "1")
  public final class MaxTaskAttempt implements Name<Integer> {
  }

  /**
   * Scheduler impl.
   */
  @NamedParameter(doc = "Class name of the scheduler to use", short_name = "scheduler_impl_class_name",
    default_value = "org.apache.nemo.runtime.master.scheduler.BatchScheduler")
  public final class SchedulerImplClassName implements Name<String> {
  }

  //////////////////////////////// Runtime Executor Configurations

  /**
   * Used for fault-injected tests.
   */
  @NamedParameter(doc = "Executor crashes after expected time, does not crash when -1",
    short_name = "executor_poison_sec", default_value = "-1")
  public final class ExecutorPosionSec implements Name<Integer> {
  }

  /**
   * Path to the JSON file that specifies bandwidth between locations.
   */
  @NamedParameter(doc = "Path to the JSON file that specifies bandwidth between locations",
    short_name = "bandwidth_json", default_value = "")
  public final class BandwidthJSONPath implements Name<String> {
  }

  /**
   * Path to the JSON file that specifies resource layout.
   */
  @NamedParameter(doc = "Path to the JSON file that specifies resources for executors", short_name = "executor_json",
    default_value = "")
  public final class ExecutorJSONPath implements Name<String> {
  }

  /**
   * Contents of the JSON file that specifies bandwidth between locations.
   */
  @NamedParameter(doc = "Contents of JSON file that specifies bandwidth between locations")
  public final class BandwidthJSONContents implements Name<String> {
  }


  /**
   * Contents of the JSON file that specifies resource layout.
   */
  @NamedParameter(doc = "Contents of JSON file that specifies resources for executors")
  public final class ExecutorJSONContents implements Name<String> {
  }

  //////////////////////////////// Runtime Data Plane Configurations

  /**
   * Number of I/O threads for block fetch requests from other executor.
   */
  @NamedParameter(doc = "Number of I/O threads for block fetch request.", short_name = "io_request_threads",
    default_value = "5")
  public final class IORequestHandleThreadsTotal implements Name<Integer> {
  }

  /**
   * Maximum number of parallel downloads for a runtime edge.
   */
  @NamedParameter(doc = "Maximum number of parallel downloads for a runtime edge.", short_name = "max_downloads",
    default_value = "30")
  public final class MaxNumDownloadsForARuntimeEdge implements Name<Integer> {
  }

  /**
   * The number of serialization threads for scheduling.
   */
  @NamedParameter(doc = "Number of serialization thread for scheduling", short_name = "schedule_ser_thread",
    default_value = "8")
  public final class ScheduleSerThread implements Name<Integer> {
  }

  /**
   * The TCP port to which local block transfer binds. 0 means random port.
   */
  @NamedParameter(doc = "Port to which PartitionTransport binds (0 means random port)",
    short_name = "block_port", default_value = "0")
  public final class PartitionTransportServerPort implements Name<Integer> {
  }

  /**
   * The maximum length which the pending connection queue of block transfer may grow to.
   */
  @NamedParameter(doc = "The maximum number of pending connections to PartitionTransport server",
    short_name = "block_backlog", default_value = "128")
  public final class PartitionTransportServerBacklog implements Name<Integer> {
  }

  /**
   * The number of listening threads of block transfer server.
   */
  @NamedParameter(doc = "The number of listening threads of PartitionTransport server",
    short_name = "block_threads_listening", default_value = "3")
  public final class PartitionTransportServerNumListeningThreads implements Name<Integer> {
  }

  /**
   * The number of block transfer server threads
   * which work on accepted connections.
   */
  @NamedParameter(doc = "The number of working threads of PartitionTransport server",
    short_name = "block_threads_working", default_value = "10")
  public final class PartitionTransportServerNumWorkingThreads implements Name<Integer> {
  }

  /**
   * The number of threads of block transfer client.
   */
  @NamedParameter(doc = "The number of threads of PartitionTransport client",
    short_name = "block_threads_client", default_value = "10")
  public final class PartitionTransportClientNumThreads implements Name<Integer> {
  }

  //////////////////////////////// Intermediate Configurations

  /**
   * Executor id.
   */
  @NamedParameter(doc = "Executor id")
  public final class ExecutorId implements Name<String> {
  }

  public static final RequiredParameter<String> EXECUTOR_ID = new RequiredParameter<>();
  public static final RequiredParameter<String> JOB_ID = new RequiredParameter<>();
  public static final OptionalParameter<String> LOCAL_DISK_DIRECTORY = new OptionalParameter<>();
  public static final OptionalParameter<String> GLUSTER_DISK_DIRECTORY = new OptionalParameter<>();

  public static final ConfigurationModule EXECUTOR_CONF = new JobConf()
    .bindNamedParameter(ExecutorId.class, EXECUTOR_ID)
    .bindNamedParameter(JobId.class, JOB_ID)
    .bindNamedParameter(FileDirectory.class, LOCAL_DISK_DIRECTORY)
    .bindNamedParameter(GlusterVolumeDirectory.class, GLUSTER_DISK_DIRECTORY)
    .build();
}<|MERGE_RESOLUTION|>--- conflicted
+++ resolved
@@ -76,9 +76,7 @@
   public final class GlusterVolumeDirectory implements Name<String> {
   }
 
-  /**
-<<<<<<< HEAD
-   * Directory points the CrailFileStore volume used to store files in remote fashion.
+ /** Directory points the CrailFileStore volume used to store files in remote fashion.
    * The directory has to be already created to give it as an option. (else exception is thrown)
    */
   @NamedParameter(doc = "Directory points the CrailFS volume", short_name = "crail_dir", default_value = "")
@@ -91,7 +89,9 @@
    */
   @NamedParameter(doc = "Option for RemoteFileStore", short_name = "remote_option", default_value = "Gluster")
   public final class RemoteFileStoreOpt implements Name<String> {
-=======
+  }
+  
+  /**
    * Specifies the type of the environment the workload runs on. (e.g., transient / large_shuffle)
    */
   @NamedParameter(doc = "Environment type", short_name = "env", default_value = "")
@@ -126,7 +126,6 @@
    */
   @NamedParameter(doc = "DB Password", short_name = "db_password", default_value = "fake_password")
   public final class DBPasswd implements Name<String> {
->>>>>>> b8a11ce7
   }
 
   //////////////////////////////// Client-Driver RPC
