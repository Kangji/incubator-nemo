/*
 * Licensed to the Apache Software Foundation (ASF) under one
 * or more contributor license agreements.  See the NOTICE file
 * distributed with this work for additional information
 * regarding copyright ownership.  The ASF licenses this file
 * to you under the Apache License, Version 2.0 (the
 * "License"); you may not use this file except in compliance
 * with the License.  You may obtain a copy of the License at
 *
 *   http://www.apache.org/licenses/LICENSE-2.0
 *
 * Unless required by applicable law or agreed to in writing,
 * software distributed under the License is distributed on an
 * "AS IS" BASIS, WITHOUT WARRANTIES OR CONDITIONS OF ANY
 * KIND, either express or implied.  See the License for the
 * specific language governing permissions and limitations
 * under the License.
 */
package org.apache.nemo.compiler.optimizer.pass.compiletime.annotating;

import org.apache.nemo.common.ir.IRDAG;
import org.apache.nemo.common.ir.edge.IREdge;
import org.apache.nemo.common.ir.edge.executionproperty.BlockFetchFailureProperty;
import org.apache.nemo.common.ir.edge.executionproperty.DataFlowProperty;
import org.apache.nemo.common.ir.edge.executionproperty.DataStoreProperty;
import org.apache.nemo.common.ir.vertex.IRVertex;
import org.apache.nemo.common.ir.vertex.executionproperty.ResourceTypeProperty;
import org.apache.nemo.compiler.optimizer.pass.compiletime.Requires;
<<<<<<< HEAD
import org.apache.nemo.compiler.optimizer.pass.compiletime.annotating.edge.EdgeRule;
=======

import java.util.List;
>>>>>>> d3080587

/**
 * Optimizes IREdges between transient resources and reserved resources.
 */
@Annotates({DataStoreProperty.class, DataFlowProperty.class, BlockFetchFailureProperty.class})
@Requires(ResourceTypeProperty.class)
public final class TransientResourceDataTransferPass extends AnnotatingPass<IREdge> {
  /**
   * Default constructor.
   */
  public TransientResourceDataTransferPass() {
    super(TransientResourceDataTransferPass.class);
    this.addToRuleSet(EdgeRule.of("TransientToReservedAndNotSerializedMemStoreDataTransfer",
      (IREdge edge, IRDAG dag) -> fromTransientToReserved(edge) && !DataStoreProperty.Value.SERIALIZED_MEMORY_STORE
        .equals(edge.getPropertyValue(DataStoreProperty.class).orElse(null)),
      (IREdge edge, IRDAG dag) ->
        edge.setPropertyPermanently(DataStoreProperty.of(DataStoreProperty.Value.MEMORY_STORE))));
    this.addToRuleSet(EdgeRule.of("TransientToReservedDataTransfer",
      (IREdge edge, IRDAG dag) -> fromTransientToReserved(edge),
      (IREdge edge, IRDAG dag) -> {
        edge.setPropertyPermanently(DataFlowProperty.of(DataFlowProperty.Value.PUSH));
        edge.setPropertyPermanently(BlockFetchFailureProperty.of(
          BlockFetchFailureProperty.Value.RETRY_AFTER_TWO_SECONDS_FOREVER));
      }));
    this.addToRuleSet(EdgeRule.of("ResertedToTransientDataTransfer",
      (IREdge edge, IRDAG dag) -> fromReservedToTransient(edge),
      (IREdge edge, IRDAG dag) ->
        edge.setPropertyPermanently(DataStoreProperty.of(DataStoreProperty.Value.LOCAL_FILE_STORE))));
  }

  @Override
  public IRDAG apply(final IRDAG dag) {
<<<<<<< HEAD
    dag.topologicalDo(vertex -> dag.getIncomingEdgesOf(vertex).forEach(edge -> this.getRuleSet().forEach(rule -> {
      if (rule.getCondition().test(edge, dag)) {
        rule.getAction().accept(edge, dag);
=======
    dag.getVertices().forEach(vertex -> {
      final List<IREdge> inEdges = dag.getIncomingEdgesOf(vertex);
      if (!inEdges.isEmpty()) {
        inEdges.forEach(edge -> {
          if (fromTransientToReserved(edge)) {
            edge.setPropertyPermanently(DataFlowProperty.of(DataFlowProperty.Value.PUSH));
            edge.setPropertyPermanently(BlockFetchFailureProperty.of(
              BlockFetchFailureProperty.Value.RETRY_AFTER_TWO_SECONDS_FOREVER));
          }
        });
>>>>>>> d3080587
      }
    })));
    return dag;
  }

  /**
   * checks if the edge is from transient container to a reserved container.
   *
   * @param irEdge edge to check.
   * @return whether or not the edge satisfies the condition.
   */
  private boolean fromTransientToReserved(final IREdge irEdge) {
    return ResourceTypeProperty.TRANSIENT.equals(getResourceType(irEdge.getSrc()))
      && ResourceTypeProperty.RESERVED.equals(getResourceType(irEdge.getDst()));
  }

  /**
   * checks if the edge is from reserved container to a transient container.
   *
   * @param irEdge edge to check.
   * @return whether or not the edge satisfies the condition.
   */
  private boolean fromReservedToTransient(final IREdge irEdge) {
    return ResourceTypeProperty.RESERVED.equals(getResourceType(irEdge.getSrc()))
      && ResourceTypeProperty.TRANSIENT.equals(getResourceType(irEdge.getDst()));
  }

<<<<<<< HEAD
  private String getResourceType(final IRVertex irVertex) {
    return irVertex.getPropertyValue(ResourceTypeProperty.class).orElseThrow(IllegalStateException::new);
=======
  /**
   * @param irVertex that is assigned with a resource priority.
   * @return the resource priority string.
   */
  private String getResourcePriority(final IRVertex irVertex) {
    return irVertex.getPropertyValue(ResourcePriorityProperty.class).orElseThrow(IllegalStateException::new);
>>>>>>> d3080587
  }
}<|MERGE_RESOLUTION|>--- conflicted
+++ resolved
@@ -22,21 +22,15 @@
 import org.apache.nemo.common.ir.edge.IREdge;
 import org.apache.nemo.common.ir.edge.executionproperty.BlockFetchFailureProperty;
 import org.apache.nemo.common.ir.edge.executionproperty.DataFlowProperty;
-import org.apache.nemo.common.ir.edge.executionproperty.DataStoreProperty;
 import org.apache.nemo.common.ir.vertex.IRVertex;
 import org.apache.nemo.common.ir.vertex.executionproperty.ResourceTypeProperty;
 import org.apache.nemo.compiler.optimizer.pass.compiletime.Requires;
-<<<<<<< HEAD
 import org.apache.nemo.compiler.optimizer.pass.compiletime.annotating.edge.EdgeRule;
-=======
-
-import java.util.List;
->>>>>>> d3080587
 
 /**
  * Optimizes IREdges between transient resources and reserved resources.
  */
-@Annotates({DataStoreProperty.class, DataFlowProperty.class, BlockFetchFailureProperty.class})
+@Annotates({DataFlowProperty.class, BlockFetchFailureProperty.class})
 @Requires(ResourceTypeProperty.class)
 public final class TransientResourceDataTransferPass extends AnnotatingPass<IREdge> {
   /**
@@ -44,11 +38,6 @@
    */
   public TransientResourceDataTransferPass() {
     super(TransientResourceDataTransferPass.class);
-    this.addToRuleSet(EdgeRule.of("TransientToReservedAndNotSerializedMemStoreDataTransfer",
-      (IREdge edge, IRDAG dag) -> fromTransientToReserved(edge) && !DataStoreProperty.Value.SERIALIZED_MEMORY_STORE
-        .equals(edge.getPropertyValue(DataStoreProperty.class).orElse(null)),
-      (IREdge edge, IRDAG dag) ->
-        edge.setPropertyPermanently(DataStoreProperty.of(DataStoreProperty.Value.MEMORY_STORE))));
     this.addToRuleSet(EdgeRule.of("TransientToReservedDataTransfer",
       (IREdge edge, IRDAG dag) -> fromTransientToReserved(edge),
       (IREdge edge, IRDAG dag) -> {
@@ -56,30 +45,13 @@
         edge.setPropertyPermanently(BlockFetchFailureProperty.of(
           BlockFetchFailureProperty.Value.RETRY_AFTER_TWO_SECONDS_FOREVER));
       }));
-    this.addToRuleSet(EdgeRule.of("ResertedToTransientDataTransfer",
-      (IREdge edge, IRDAG dag) -> fromReservedToTransient(edge),
-      (IREdge edge, IRDAG dag) ->
-        edge.setPropertyPermanently(DataStoreProperty.of(DataStoreProperty.Value.LOCAL_FILE_STORE))));
   }
 
   @Override
   public IRDAG apply(final IRDAG dag) {
-<<<<<<< HEAD
     dag.topologicalDo(vertex -> dag.getIncomingEdgesOf(vertex).forEach(edge -> this.getRuleSet().forEach(rule -> {
       if (rule.getCondition().test(edge, dag)) {
         rule.getAction().accept(edge, dag);
-=======
-    dag.getVertices().forEach(vertex -> {
-      final List<IREdge> inEdges = dag.getIncomingEdgesOf(vertex);
-      if (!inEdges.isEmpty()) {
-        inEdges.forEach(edge -> {
-          if (fromTransientToReserved(edge)) {
-            edge.setPropertyPermanently(DataFlowProperty.of(DataFlowProperty.Value.PUSH));
-            edge.setPropertyPermanently(BlockFetchFailureProperty.of(
-              BlockFetchFailureProperty.Value.RETRY_AFTER_TWO_SECONDS_FOREVER));
-          }
-        });
->>>>>>> d3080587
       }
     })));
     return dag;
@@ -107,16 +79,11 @@
       && ResourceTypeProperty.TRANSIENT.equals(getResourceType(irEdge.getDst()));
   }
 
-<<<<<<< HEAD
-  private String getResourceType(final IRVertex irVertex) {
-    return irVertex.getPropertyValue(ResourceTypeProperty.class).orElseThrow(IllegalStateException::new);
-=======
   /**
    * @param irVertex that is assigned with a resource priority.
    * @return the resource priority string.
    */
-  private String getResourcePriority(final IRVertex irVertex) {
-    return irVertex.getPropertyValue(ResourcePriorityProperty.class).orElseThrow(IllegalStateException::new);
->>>>>>> d3080587
+  private String getResourceType(final IRVertex irVertex) {
+    return irVertex.getPropertyValue(ResourceTypeProperty.class).orElseThrow(IllegalStateException::new);
   }
 }