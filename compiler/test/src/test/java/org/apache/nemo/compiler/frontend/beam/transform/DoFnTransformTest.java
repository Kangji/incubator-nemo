--- conflicted
+++ resolved
@@ -173,10 +173,7 @@
         Thread.sleep(10);
       } catch (InterruptedException e) {
         e.printStackTrace();
-<<<<<<< HEAD
-=======
         throw new RuntimeException(e);
->>>>>>> b1dad52c
       }
     }
 
