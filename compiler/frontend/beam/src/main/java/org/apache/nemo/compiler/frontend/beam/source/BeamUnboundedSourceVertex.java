/*
 * Licensed to the Apache Software Foundation (ASF) under one
 * or more contributor license agreements.  See the NOTICE file
 * distributed with this work for additional information
 * regarding copyright ownership.  The ASF licenses this file
 * to you under the Apache License, Version 2.0 (the
 * "License"); you may not use this file except in compliance
 * with the License.  You may obtain a copy of the License at
 *
 *   http://www.apache.org/licenses/LICENSE-2.0
 *
 * Unless required by applicable law or agreed to in writing,
 * software distributed under the License is distributed on an
 * "AS IS" BASIS, WITHOUT WARRANTIES OR CONDITIONS OF ANY
 * KIND, either express or implied.  See the License for the
 * specific language governing permissions and limitations
 * under the License.
 */
package org.apache.nemo.compiler.frontend.beam.source;

import com.fasterxml.jackson.databind.node.ObjectNode;
import org.apache.beam.sdk.io.UnboundedSource;
import org.apache.beam.sdk.util.WindowedValue;
import org.apache.nemo.common.ir.Readable;
import org.apache.nemo.common.ir.vertex.IRVertex;
import org.apache.nemo.common.ir.vertex.SourceVertex;
import org.slf4j.Logger;
import org.slf4j.LoggerFactory;

import java.io.IOException;
import java.util.ArrayList;
import java.util.List;
import java.util.NoSuchElementException;

/**
 * SourceVertex implementation for UnboundedSource.
 * @param <O> output type.
 * @param <M> checkpoint mark type.
 */
public final class BeamUnboundedSourceVertex<O, M extends UnboundedSource.CheckpointMark> extends
  SourceVertex<Object> {

  private static final Logger LOG = LoggerFactory.getLogger(BeamUnboundedSourceVertex.class.getName());
  private UnboundedSource<O, M> source;
  private final String sourceDescription;

  /**
   * The default constructor for beam unbounded source.
   * @param source unbounded source.
   */
  public BeamUnboundedSourceVertex(final UnboundedSource<O, M> source) {
    super();
    this.source = source;
    this.sourceDescription = source.toString();
  }

  private BeamUnboundedSourceVertex(final BeamUnboundedSourceVertex<O, M> that) {
    super(that);
    this.source = that.source;
    this.sourceDescription = that.source.toString();
  }

  @Override
  public IRVertex getClone() {
    return new BeamUnboundedSourceVertex<>(this);
  }

  @Override
  public boolean isBounded() {
    return false;
  }

  @Override
  public List<Readable<Object>> getReadables(final int desiredNumOfSplits) throws Exception {
    final List<Readable<Object>> readables = new ArrayList<>();
    source.split(desiredNumOfSplits, null)
      .forEach(unboundedSource -> readables.add(new UnboundedSourceReadable<>(unboundedSource)));
    return readables;
  }

  @Override
  public void clearInternalStates() {
    source = null;
  }

  @Override
  public ObjectNode getPropertiesAsJsonNode() {
    final ObjectNode node = getIRVertexPropertiesAsJsonNode();
    node.put("source", sourceDescription);
    return node;
  }

  /**
   * UnboundedSourceReadable class.
   * @param <O> output type.
   * @param <M> checkpoint mark type.
   */
  private static final class UnboundedSourceReadable<O, M extends UnboundedSource.CheckpointMark>
      implements Readable<Object> {
    private final UnboundedSource<O, M> unboundedSource;
    private UnboundedSource.UnboundedReader<O> reader;
    private boolean isStarted = false;
<<<<<<< HEAD
    private boolean finished = false;
=======
>>>>>>> c8666fa5
    private boolean isCurrentAvailable = false;

    UnboundedSourceReadable(final UnboundedSource<O, M> unboundedSource) {
      this.unboundedSource = unboundedSource;
    }

    @Override
    public void prepare() {
      try {
        reader = unboundedSource.createReader(null, null);
<<<<<<< HEAD
        isCurrentAvailable = reader.start();
=======
>>>>>>> c8666fa5
      } catch (final Exception e) {
        throw new RuntimeException(e);
      }
    }

    @Override
    public Object readCurrent() {
<<<<<<< HEAD

      try {
        if (!isStarted) {
          isStarted = true;
          isCurrentAvailable = reader.start();
        } else {
          isCurrentAvailable = reader.advance();
        }
      } catch (final Exception e) {
        throw new RuntimeException(e);
      }

=======
      try {
        if (!isStarted) {
          isStarted = true;
          isCurrentAvailable = reader.start();
        } else {
          isCurrentAvailable = reader.advance();
        }
      } catch (final Exception e) {
        throw new RuntimeException(e);
      }

>>>>>>> c8666fa5
      if (isCurrentAvailable) {
        final O elem = reader.getCurrent();
        return WindowedValue.timestampedValueInGlobalWindow(elem, reader.getCurrentTimestamp());
      } else {
        throw new NoSuchElementException();
      }
    }

    @Override
    public long readWatermark() {
      return reader.getWatermark().getMillis();
    }

    @Override
    public boolean isFinished() {
      return false;
    }

    @Override
    public List<String> getLocations() throws Exception {
      return new ArrayList<>();
    }

    @Override
    public void close() throws IOException {
      reader.close();
    }
  }
}<|MERGE_RESOLUTION|>--- conflicted
+++ resolved
@@ -100,10 +100,6 @@
     private final UnboundedSource<O, M> unboundedSource;
     private UnboundedSource.UnboundedReader<O> reader;
     private boolean isStarted = false;
-<<<<<<< HEAD
-    private boolean finished = false;
-=======
->>>>>>> c8666fa5
     private boolean isCurrentAvailable = false;
 
     UnboundedSourceReadable(final UnboundedSource<O, M> unboundedSource) {
@@ -114,10 +110,6 @@
     public void prepare() {
       try {
         reader = unboundedSource.createReader(null, null);
-<<<<<<< HEAD
-        isCurrentAvailable = reader.start();
-=======
->>>>>>> c8666fa5
       } catch (final Exception e) {
         throw new RuntimeException(e);
       }
@@ -125,8 +117,6 @@
 
     @Override
     public Object readCurrent() {
-<<<<<<< HEAD
-
       try {
         if (!isStarted) {
           isStarted = true;
@@ -138,19 +128,6 @@
         throw new RuntimeException(e);
       }
 
-=======
-      try {
-        if (!isStarted) {
-          isStarted = true;
-          isCurrentAvailable = reader.start();
-        } else {
-          isCurrentAvailable = reader.advance();
-        }
-      } catch (final Exception e) {
-        throw new RuntimeException(e);
-      }
-
->>>>>>> c8666fa5
       if (isCurrentAvailable) {
         final O elem = reader.getCurrent();
         return WindowedValue.timestampedValueInGlobalWindow(elem, reader.getCurrentTimestamp());
