--- conflicted
+++ resolved
@@ -132,17 +132,6 @@
       }
 
       final T elem = reader.getCurrent();
-<<<<<<< HEAD
-      try {
-        finished = !reader.advance();
-      } catch (final IOException e) {
-        e.printStackTrace();
-        throw new RuntimeException(e);
-      }
-      return windowedValueConverter.apply(elem);
-    }
-
-=======
 
       try {
         finished = !reader.advance();
@@ -154,7 +143,6 @@
       return WindowedValue.valueInGlobalWindow(elem);
     }
 
->>>>>>> c8666fa5
     @Override
     public long readWatermark() {
       throw new UnsupportedOperationException("No watermark");
