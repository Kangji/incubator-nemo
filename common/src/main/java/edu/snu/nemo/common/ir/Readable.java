--- conflicted
+++ resolved
@@ -16,10 +16,6 @@
 package edu.snu.nemo.common.ir;
 
 import java.io.Serializable;
-<<<<<<< HEAD
-import java.util.Collections;
-=======
->>>>>>> 7c169a69
 import java.util.List;
 
 /**
@@ -37,18 +33,9 @@
   /**
    * Returns the list of locations where this readable resides.
    * Each location has a complete copy of the readable.
-<<<<<<< HEAD
-   * @return List of locations where this readable resides, or an empty list if this operation is not supported
-   * @throws Exception exceptions on the way
-   */
-  default List<String> getLocations() throws Exception {
-    return Collections.emptyList();
-  }
-=======
    * @return List of locations where this readable resides
    * @throws UnsupportedOperationException when this operation is not supported
    * @throws Exception any other exceptions on the way
    */
   List<String> getLocations() throws Exception;
->>>>>>> 7c169a69
 }
