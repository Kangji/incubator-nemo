/*
 * Licensed to the Apache Software Foundation (ASF) under one
 * or more contributor license agreements.  See the NOTICE file
 * distributed with this work for additional information
 * regarding copyright ownership.  The ASF licenses this file
 * to you under the Apache License, Version 2.0 (the
 * "License"); you may not use this file except in compliance
 * with the License.  You may obtain a copy of the License at
 *
 *   http://www.apache.org/licenses/LICENSE-2.0
 *
 * Unless required by applicable law or agreed to in writing,
 * software distributed under the License is distributed on an
 * "AS IS" BASIS, WITHOUT WARRANTIES OR CONDITIONS OF ANY
 * KIND, either express or implied.  See the License for the
 * specific language governing permissions and limitations
 * under the License.
 */
package org.apache.nemo.common.ir;

import com.fasterxml.jackson.databind.node.ObjectNode;
import com.google.common.collect.Sets;
import org.apache.nemo.common.PairKeyExtractor;
import org.apache.nemo.common.Util;
import org.apache.nemo.common.coder.BytesDecoderFactory;
import org.apache.nemo.common.coder.BytesEncoderFactory;
import org.apache.nemo.common.dag.DAG;
import org.apache.nemo.common.dag.DAGBuilder;
import org.apache.nemo.common.dag.DAGInterface;
import org.apache.nemo.common.exception.CompileTimeOptimizationException;
import org.apache.nemo.common.exception.IllegalEdgeOperationException;
import org.apache.nemo.common.exception.MetricException;
import org.apache.nemo.common.ir.edge.IREdge;
import org.apache.nemo.common.ir.edge.executionproperty.*;
import org.apache.nemo.common.ir.vertex.IRVertex;
import org.apache.nemo.common.ir.vertex.LoopVertex;
import org.apache.nemo.common.ir.vertex.SourceVertex;
import org.apache.nemo.common.ir.vertex.executionproperty.MessageIdVertexProperty;
import org.apache.nemo.common.ir.vertex.executionproperty.ParallelismProperty;
import org.apache.nemo.common.ir.vertex.utility.MessageAggregatorVertex;
import org.apache.nemo.common.ir.vertex.utility.RelayVertex;
import org.apache.nemo.common.ir.vertex.utility.SamplingVertex;
import org.apache.nemo.common.ir.vertex.utility.TriggerVertex;
import org.slf4j.Logger;
import org.slf4j.LoggerFactory;

import javax.annotation.concurrent.NotThreadSafe;
import java.util.*;
import java.util.function.BiFunction;
import java.util.function.Consumer;
import java.util.function.Function;
import java.util.function.Predicate;
import java.util.stream.Collectors;

/**
 * An IRDAG object captures a high-level data processing application (e.g., Spark/Beam application).
 * - IRVertex: A data-parallel operation. (e.g., map)
 * - IREdge: A data dependency between two operations. (e.g., shuffle)
 * <p>
 * Largely two types of IRDAG optimization(modification) methods are provided.
 * All of these methods preserve application semantics.
 * - Annotation: setProperty(), getPropertyValue() on each IRVertex/IREdge
 * - Reshaping: insert(), delete() on the IRDAG
 * <p>
 * TODO #341: Rethink IRDAG insert() signatures
 */
@NotThreadSafe
public final class IRDAG implements DAGInterface<IRVertex, IREdge> {
  private static final Logger LOG = LoggerFactory.getLogger(IRDAG.class.getName());

  private DAG<IRVertex, IREdge> dagSnapshot; // the DAG that was saved most recently.
  private DAG<IRVertex, IREdge> modifiedDAG; // the DAG that is being updated.

  // To remember original encoders/decoders, and etc
  private final Map<RelayVertex, IREdge> streamVertexToOriginalEdge;

  // To remember sampling vertex groups
  private final Map<SamplingVertex, Set<SamplingVertex>> samplingVertexToGroup;

  // To remember message barrier/aggregator vertex groups
  private final Map<IRVertex, Set<IRVertex>> messageVertexToGroup;

  /**
   * @param originalUserApplicationDAG the initial DAG.
   */
  public IRDAG(final DAG<IRVertex, IREdge> originalUserApplicationDAG) {
    this.modifiedDAG = originalUserApplicationDAG;
    this.dagSnapshot = originalUserApplicationDAG;
    this.streamVertexToOriginalEdge = new HashMap<>();
    this.samplingVertexToGroup = new HashMap<>();
    this.messageVertexToGroup = new HashMap<>();
  }

  public IRDAGChecker.CheckerResult checkIntegrity() {
    return IRDAGChecker.get().doCheck(modifiedDAG);
  }

  //////////////////////////////////////////////////

  /**
   * Used internally by Nemo to advance the DAG snapshot after applying each pass.
   *
   * @param checker that compares the dagSnapshot and the modifiedDAG
   *                to determine if the snapshot can be set the current modifiedDAG.
   * @return true if the checker passes, false otherwise.
   */
  public boolean advanceDAGSnapshot(final BiFunction<IRDAG, IRDAG, Boolean> checker) {
    final boolean canAdvance = checker.apply(new IRDAG(dagSnapshot), new IRDAG(modifiedDAG));
    if (canAdvance) {
      dagSnapshot = modifiedDAG;
    }
    return canAdvance;
  }

  /**
   * @return a IR DAG summary string, consisting of only the vertices generated from the frontend.
   */
  public String irDAGSummary() {
    final Long inputBytes = this.getInputSize();
    final String inputSizeString = inputBytes < 1024 ? inputBytes + "B"
      : (inputBytes / 1024 < 1024 ? inputBytes / 1024 + "KB"
      : (inputBytes / 1048576 < 1024 ? inputBytes / 1048576 + "MB"
      : (inputBytes / 1073741824L < 1024 ? inputBytes / 1073741824L + "GB"
      : inputBytes / 1099511627776L + "TB")));
    return "rv" + getRootVertices().size()
      + "_v" + getVertices().stream()
      .filter(v -> !v.isUtilityVertex())  // Exclude utility vertices
      .count()
      + "_e" + getVertices().stream()
      .filter(v -> !v.isUtilityVertex())  // Exclude utility vertices
      .mapToInt(v -> getIncomingEdgesOf(v).size())
      .sum() + "_" + inputSizeString;
  }

  /**
   * @return the total sum of the input size for the IR DAG.
   */
  public Long getInputSize() {
    return this.getRootVertices().stream()
      .filter(irVertex -> irVertex instanceof SourceVertex)
      .mapToLong(srcVertex -> {
        try {
          return ((SourceVertex) srcVertex).getEstimatedSizeBytes();
        } catch (Exception e) {
          throw new MetricException(e);
        }
      })
      .sum();
  }

  ////////////////////////////////////////////////// Methods for reshaping the DAG topology.

  /**
   * Deletes a previously inserted utility vertex.
   * (e.g., TriggerVertex, RelayVertex, SamplingVertex)
   * <p>
   * Notice that the actual number of vertices that will be deleted after this call returns can be more than one.
   * We roll back the changes made with the previous insert(), while preserving application semantics.
   *
   * @param vertexToDelete to delete.
   */
  public void delete(final IRVertex vertexToDelete) {
    assertExistence(vertexToDelete);
    deleteRecursively(vertexToDelete, new HashSet<>());

    // Build again, with source/sink checks on
    modifiedDAG = rebuildExcluding(modifiedDAG, Collections.emptySet()).build();
  }

  private Set<IRVertex> getVertexGroupToDelete(final IRVertex vertexToDelete) {
    if (vertexToDelete instanceof RelayVertex) {
      return Sets.newHashSet(vertexToDelete);
    } else if (vertexToDelete instanceof SamplingVertex) {
      final Set<SamplingVertex> samplingVertexGroup = samplingVertexToGroup.get(vertexToDelete);
      final Set<IRVertex> converted = new HashSet<>(samplingVertexGroup.size());
      for (final IRVertex sv : samplingVertexGroup) {
        converted.add(sv); // explicit conversion to IRVertex is needed.. otherwise the compiler complains :(
      }
      return converted;
    } else if (vertexToDelete instanceof MessageAggregatorVertex || vertexToDelete instanceof TriggerVertex) {
      return messageVertexToGroup.get(vertexToDelete);
    } else {
      throw new IllegalArgumentException(vertexToDelete.getId());
    }
  }

  /**
   * Delete a group of vertex that corresponds to the specified vertex.
   * And then recursively delete neighboring utility vertices.
   * <p>
   * (WARNING) Only call this method inside delete(), or inside this method itself.
   * This method uses buildWithoutSourceSinkCheck() for intermediate DAGs,
   * which will be finally checked in delete().
   *
   * @param vertexToDelete to delete
   * @param visited        vertex groups (because cyclic dependencies between vertex groups are possible)
   */
  private void deleteRecursively(final IRVertex vertexToDelete, final Set<IRVertex> visited) {
    if (!Util.isUtilityVertex(vertexToDelete)) {
      throw new IllegalArgumentException(vertexToDelete.getId());
    }
    if (visited.contains(vertexToDelete)) {
      return;
    }

    // Three data structures
    final Set<IRVertex> vertexGroupToDelete = getVertexGroupToDelete(vertexToDelete);
    final Set<IRVertex> utilityParents = vertexGroupToDelete.stream()
      .map(modifiedDAG::getIncomingEdgesOf)
      .flatMap(inEdgeList -> inEdgeList.stream().map(IREdge::getSrc))
      .filter(Util::isUtilityVertex)
      .collect(Collectors.toSet());
    final Set<IRVertex> utilityChildren = vertexGroupToDelete.stream()
      .map(modifiedDAG::getOutgoingEdgesOf)
      .flatMap(outEdgeList -> outEdgeList.stream().map(IREdge::getDst))
      .filter(Util::isUtilityVertex)
      .collect(Collectors.toSet());

    // We have 'visited' this group
    visited.addAll(vertexGroupToDelete);

    // STEP 1: Delete parent utility vertices
    // Vertices that are 'in between' the group are also deleted here
    Sets.difference(utilityParents, vertexGroupToDelete).forEach(ptd -> deleteRecursively(ptd, visited));

    // STEP 2: Delete the specified vertex(vertices)
    if (vertexToDelete instanceof RelayVertex) {
      final DAGBuilder<IRVertex, IREdge> builder = rebuildExcluding(modifiedDAG, vertexGroupToDelete);

      // Add a new edge that directly connects the src of the stream vertex to its dst
      modifiedDAG.getOutgoingEdgesOf(vertexToDelete).stream()
        .filter(e -> !Util.isControlEdge(e))
        .map(IREdge::getDst)
        .forEach(dstVertex ->
          modifiedDAG.getIncomingEdgesOf(vertexToDelete).stream()
            .filter(e -> !Util.isControlEdge(e))
            .map(IREdge::getSrc)
            .forEach(srcVertex -> builder.connectVertices(
              Util.cloneEdge(streamVertexToOriginalEdge.get(vertexToDelete), srcVertex, dstVertex))));
      modifiedDAG = builder.buildWithoutSourceSinkCheck();
    } else if (vertexToDelete instanceof MessageAggregatorVertex || vertexToDelete instanceof TriggerVertex) {
      modifiedDAG = rebuildExcluding(modifiedDAG, vertexGroupToDelete).buildWithoutSourceSinkCheck();
      final int deletedMessageId = vertexGroupToDelete.stream()
        .filter(vtd -> vtd instanceof MessageAggregatorVertex)
        .map(vtd -> ((MessageAggregatorVertex) vtd).getPropertyValue(MessageIdVertexProperty.class).get())
        .findAny().get();
      modifiedDAG.getEdges().stream()
        .filter(e -> e.getPropertyValue(MessageIdEdgeProperty.class).isPresent())
        .forEach(e -> e.getPropertyValue(MessageIdEdgeProperty.class).get().remove(deletedMessageId));
    } else if (vertexToDelete instanceof SamplingVertex) {
      modifiedDAG = rebuildExcluding(modifiedDAG, vertexGroupToDelete).buildWithoutSourceSinkCheck();
    } else {
      throw new IllegalArgumentException(vertexToDelete.getId());
    }

    // STEP 3: Delete children utility vertices
    Sets.difference(utilityChildren, vertexGroupToDelete).forEach(ctd -> deleteRecursively(ctd, visited));
  }

  private DAGBuilder<IRVertex, IREdge> rebuildExcluding(final DAG<IRVertex, IREdge> dag, final Set<IRVertex> excluded) {
    final DAGBuilder<IRVertex, IREdge> builder = new DAGBuilder<>();
    dag.getVertices().stream().filter(v -> !excluded.contains(v)).forEach(builder::addVertex);
    dag.getEdges().stream().filter(e -> !excluded.contains(e.getSrc()) && !excluded.contains(e.getDst()))
      .forEach(builder::connectVertices);
    return builder;
  }

  /**
   * Inserts a new vertex that streams data.
   * <p>
   * Before: src - edgeToStreamize - dst
   * After: src - edgeToStreamizeWithNewDestination - relayVertex - oneToOneEdge - dst
   * (replaces the "Before" relationships)
   * <p>
   * This preserves semantics as the relayVertex simply forwards data elements from the input edge to the output edge.
   *
   * @param relayVertex    to insert.
   * @param edgeToStreamize to modify.
   */
  public void insert(final RelayVertex relayVertex, final IREdge edgeToStreamize) {
    assertNonExistence(relayVertex);
    assertNonControlEdge(edgeToStreamize);

    // Create a completely new DAG with the vertex inserted.
    final DAGBuilder<IRVertex, IREdge> builder = new DAGBuilder<>();

    // Integrity check
    if (edgeToStreamize.getPropertyValue(MessageIdEdgeProperty.class).isPresent()
      && !edgeToStreamize.getPropertyValue(MessageIdEdgeProperty.class).get().isEmpty()) {
      throw new CompileTimeOptimizationException(edgeToStreamize.getId() + " has a MessageId, and cannot be removed");
    }

    // Insert the vertex.
    final IRVertex vertexToInsert = wrapSamplingVertexIfNeeded(relayVertex, edgeToStreamize.getSrc());
    builder.addVertex(vertexToInsert);
    edgeToStreamize.getSrc().getPropertyValue(ParallelismProperty.class)
      .ifPresent(p -> vertexToInsert.setProperty(ParallelismProperty.of(p)));

    // Build the new DAG to reflect the new topology.
    modifiedDAG.topologicalDo(v -> {
      builder.addVertex(v); // None of the existing vertices are deleted.

      for (final IREdge edge : modifiedDAG.getIncomingEdgesOf(v)) {
        if (edge.equals(edgeToStreamize)) {
          // MATCH!

          // Edge to the relayVertex
          final IREdge toSV = new IREdge(
            edgeToStreamize.getPropertyValue(CommunicationPatternProperty.class).get(),
            edgeToStreamize.getSrc(),
            vertexToInsert);
          edgeToStreamize.copyExecutionPropertiesTo(toSV);

          // Edge from the relayVertex.
          final IREdge fromSV = new IREdge(CommunicationPatternProperty.Value.ONE_TO_ONE, vertexToInsert, v);
          fromSV.setProperty(EncoderProperty.of(edgeToStreamize.getPropertyValue(EncoderProperty.class).get()));
          fromSV.setProperty(DecoderProperty.of(edgeToStreamize.getPropertyValue(DecoderProperty.class).get()));

          // Annotations for efficient data transfers - toSV
          toSV.setPropertyPermanently(DecoderProperty.of(BytesDecoderFactory.of()));
          toSV.setPropertyPermanently(CompressionProperty.of(CompressionProperty.Value.LZ4));
<<<<<<< HEAD

          // Annotations for efficient data transfers - fromSV
          fromSV.setPropertyPermanently(EncoderProperty.of(BytesEncoderFactory.of()));
          fromSV.setPropertyPermanently(CompressionProperty.of(CompressionProperty.Value.LZ4));
          fromSV.setPropertyPermanently(PartitionerProperty.of(PartitionerProperty.Type.DedicatedKeyPerElement));
=======
          toSV.setPropertyPermanently(DecompressionProperty.of(CompressionProperty.Value.NONE));

          // Annotations for efficient data transfers - fromSV
          fromSV.setPropertyPermanently(EncoderProperty.of(BytesEncoderFactory.of()));
          fromSV.setPropertyPermanently(CompressionProperty.of(CompressionProperty.Value.NONE));
          fromSV.setPropertyPermanently(DecompressionProperty.of(CompressionProperty.Value.LZ4));
          fromSV.setPropertyPermanently(PartitionerProperty.of(PartitionerProperty.Type.DEDICATED_KEY_PER_ELEMENT));
>>>>>>> b5e518f6

          // Track the new edges.
          builder.connectVertices(toSV);
          builder.connectVertices(fromSV);
        } else {
          // NO MATCH, so simply connect vertices as before.
          builder.connectVertices(edge);
        }
      }
    });

    if (edgeToStreamize.getSrc() instanceof RelayVertex) {
      streamVertexToOriginalEdge.put(relayVertex, streamVertexToOriginalEdge.get(edgeToStreamize.getSrc()));
    } else if (edgeToStreamize.getDst() instanceof RelayVertex) {
      streamVertexToOriginalEdge.put(relayVertex, streamVertexToOriginalEdge.get(edgeToStreamize.getDst()));
    } else {
      streamVertexToOriginalEdge.put(relayVertex, edgeToStreamize);
    }
    modifiedDAG = builder.build(); // update the DAG.
  }

  /**
   * Inserts a new vertex that analyzes intermediate data, and triggers a dynamic optimization.
   * <p>
   * For each edge in edgesToGetStatisticsOf...
   * <p>
   * Before: src - edge - dst
   * After: src - oneToOneEdge(a clone of edge) - triggerVertex -
   * shuffleEdge - messageAggregatorVertex - broadcastEdge - dst
   * (the "Before" relationships are unmodified)
   * <p>
   * This preserves semantics as the results of the inserted message vertices are never consumed by the original IRDAG.
   * <p>
   * TODO #345: Simplify insert(TriggerVertex)
   *
   * @param triggerVertex    to insert.
   * @param messageAggregatorVertex to insert.
   * @param triggerOutputEncoder        to use.
   * @param triggerOutputDecoder        to use.
   * @param edgesToGetStatisticsOf  to examine.
   * @param edgesToOptimize         to optimize.
   */
  public void insert(final TriggerVertex triggerVertex,
                     final MessageAggregatorVertex messageAggregatorVertex,
                     final EncoderProperty triggerOutputEncoder,
                     final DecoderProperty triggerOutputDecoder,
                     final Set<IREdge> edgesToGetStatisticsOf,
                     final Set<IREdge> edgesToOptimize) {
    assertNonExistence(triggerVertex);
    assertNonExistence(messageAggregatorVertex);
    edgesToGetStatisticsOf.forEach(this::assertNonControlEdge);
    edgesToOptimize.forEach(this::assertNonControlEdge);

    if (edgesToGetStatisticsOf.stream().map(edge -> edge.getDst().getId()).collect(Collectors.toSet()).size() != 1) {
      throw new IllegalArgumentException("Not destined to the same vertex: " + edgesToOptimize.toString());
    }
    if (edgesToOptimize.stream().map(edge -> edge.getDst().getId()).collect(Collectors.toSet()).size() != 1) {
      throw new IllegalArgumentException("Not destined to the same vertex: " + edgesToOptimize.toString());
    }

    // Create a completely new DAG with the vertex inserted.
    final DAGBuilder<IRVertex, IREdge> builder = new DAGBuilder<>();

    // All of the existing vertices and edges remain intact
    modifiedDAG.topologicalDo(v -> {
      builder.addVertex(v);
      modifiedDAG.getIncomingEdgesOf(v).forEach(builder::connectVertices);
    });

    ////////////////////////////////// STEP 1: Insert new vertices and edges (src - trigger - agg - dst)

    // From src to trigger
    final List<IRVertex> triggerList = new ArrayList<>();
    for (final IREdge edge : edgesToGetStatisticsOf) {
      final IRVertex triggerToAdd = wrapSamplingVertexIfNeeded(
        new TriggerVertex<>(triggerVertex.getMessageFunction()), edge.getSrc());
      builder.addVertex(triggerToAdd);
      triggerList.add(triggerToAdd);
      edge.getSrc().getPropertyValue(ParallelismProperty.class)
        .ifPresent(p -> triggerToAdd.setProperty(ParallelismProperty.of(p)));

      final IREdge edgeToClone;
      if (edge.getSrc() instanceof RelayVertex) {
        edgeToClone = streamVertexToOriginalEdge.get(edge.getSrc());
      } else if (edge.getDst() instanceof RelayVertex) {
        edgeToClone = streamVertexToOriginalEdge.get(edge.getDst());
      } else {
        edgeToClone = edge;
      }

      final IREdge clone = Util.cloneEdge(
        CommunicationPatternProperty.Value.ONE_TO_ONE, edgeToClone, edge.getSrc(), triggerToAdd);
      builder.connectVertices(clone);
    }

    // Add agg (no need to wrap inside sampling vertices)
    builder.addVertex(messageAggregatorVertex);

    // From trigger to agg
    for (final IRVertex trigger : triggerList) {
      final IREdge edgeToMav = edgeToMessageAggregator(
        trigger, messageAggregatorVertex, triggerOutputEncoder, triggerOutputDecoder);
      builder.connectVertices(edgeToMav);
    }

    // From agg to dst
    // Add a control dependency (no output) from the messageAggregatorVertex to the destination.
    builder.connectVertices(
      Util.createControlEdge(messageAggregatorVertex, edgesToGetStatisticsOf.iterator().next().getDst()));

    ////////////////////////////////// STEP 2: Annotate the MessageId on optimization target edges

    modifiedDAG.topologicalDo(v -> {
      modifiedDAG.getIncomingEdgesOf(v).forEach(inEdge -> {
        if (edgesToOptimize.contains(inEdge)) {
          final HashSet<Integer> msgEdgeIds =
            inEdge.getPropertyValue(MessageIdEdgeProperty.class).orElse(new HashSet<>(0));
          msgEdgeIds.add(messageAggregatorVertex.getPropertyValue(MessageIdVertexProperty.class).get());
          inEdge.setProperty(MessageIdEdgeProperty.of(msgEdgeIds));
        }
      });
    });

    final Set<IRVertex> insertedVertices = new HashSet<>();
    insertedVertices.addAll(triggerList);
    insertedVertices.add(messageAggregatorVertex);
    triggerList.forEach(trigger -> messageVertexToGroup.put(trigger, insertedVertices));
    messageVertexToGroup.put(messageAggregatorVertex, insertedVertices);

    modifiedDAG = builder.build(); // update the DAG.
  }

  /**
   * Inserts a set of samplingVertices that process sampled data.
   * <p>
   * This method automatically inserts the following three types of edges.
   * (1) Edges between samplingVertices to reflect the original relationship
   * (2) Edges from the original IRDAG to samplingVertices that clone the inEdges of the original vertices
   * (3) Edges from the samplingVertices to the original IRDAG to respect executeAfterSamplingVertices
   * <p>
   * Suppose the caller supplies the following arguments to perform a "sampled run" of vertices {V1, V2},
   * prior to executing them.
   * - samplingVertices: {V1', V2'}
   * - childrenOfSamplingVertices: {V1}
   * <p>
   * Before: V1 - oneToOneEdge - V2 - shuffleEdge - V3
   * After: V1' - oneToOneEdge - V2' - controlEdge - V1 - oneToOneEdge - V2 - shuffleEdge - V3
   * <p>
   * This preserves semantics as the original IRDAG remains unchanged and unaffected.
   * <p>
   * (Future calls to insert() can add new vertices that connect to sampling vertices. Such new vertices will also be
   * wrapped with sampling vertices, as new vertices that consume outputs from sampling vertices will process
   * a subset of data anyways, and no such new vertex will reach the original DAG except via control edges)
   * <p>
   * TODO #343: Extend SamplingVertex control edges
   *
   * @param toInsert     sampling vertices.
   * @param executeAfter that must be executed after toInsert.
   */
  public void insert(final Set<SamplingVertex> toInsert,
                     final Set<IRVertex> executeAfter) {
    toInsert.forEach(this::assertNonExistence);
    executeAfter.forEach(this::assertExistence);

    // Create a completely new DAG with the vertex inserted.
    final DAGBuilder<IRVertex, IREdge> builder = new DAGBuilder<>();

    // All of the existing vertices and edges remain intact
    modifiedDAG.topologicalDo(v -> {
      builder.addVertex(v);
      modifiedDAG.getIncomingEdgesOf(v).forEach(builder::connectVertices);
    });

    // Add the sampling vertices
    toInsert.forEach(builder::addVertex);

    // Get the original vertices
    final Map<IRVertex, IRVertex> originalToSampling = toInsert.stream()
      .collect(Collectors.toMap(sv -> modifiedDAG.getVertexById(sv.getOriginalVertexId()), Function.identity()));
    final Set<IREdge> inEdgesOfOriginals = originalToSampling.keySet()
      .stream()
      .flatMap(ov -> modifiedDAG.getIncomingEdgesOf(ov).stream())
      .collect(Collectors.toSet());

    // [EDGE TYPE 1] Between sampling vertices
    final Set<IREdge> betweenOriginals = inEdgesOfOriginals
      .stream()
      .filter(ovInEdge -> originalToSampling.containsKey(ovInEdge.getSrc()))
      .collect(Collectors.toSet());
    betweenOriginals.stream().map(boEdge -> Util.cloneEdge(
      boEdge,
      originalToSampling.get(boEdge.getSrc()),
      originalToSampling.get(boEdge.getDst()))).forEach(builder::connectVertices);

    // [EDGE TYPE 2] From original IRDAG to sampling vertices
    final Set<IREdge> notBetweenOriginals = inEdgesOfOriginals
      .stream()
      .filter(ovInEdge -> !originalToSampling.containsKey(ovInEdge.getSrc()))
      .collect(Collectors.toSet());
    notBetweenOriginals.stream().map(nboEdge -> {
      final IREdge cloneEdge = Util.cloneEdge(
        nboEdge,
        nboEdge.getSrc(), // sampling vertices consume a subset of original data partitions here
        originalToSampling.get(nboEdge.getDst()));
      nboEdge.copyExecutionPropertiesTo(cloneEdge); // exec properties must be exactly the same
      return cloneEdge;
    }).forEach(builder::connectVertices);

    // [EDGE TYPE 3] From sampling vertices to vertices that should be executed after
    final Set<IRVertex> sinks = getSinksWithinVertexSet(modifiedDAG, originalToSampling.keySet())
      .stream()
      .map(originalToSampling::get)
      .collect(Collectors.toSet());
    for (final IRVertex ea : executeAfter) {
      for (final IRVertex sink : sinks) {
        // Control edge that enforces execution ordering
        builder.connectVertices(Util.createControlEdge(sink, ea));
      }
    }

    toInsert.forEach(tiv -> samplingVertexToGroup.put(tiv, toInsert));
    modifiedDAG = builder.build(); // update the DAG.
  }

  /**
   * Reshape unsafely, without guarantees on preserving application semantics.
   * TODO #330: Refactor Unsafe Reshaping Passes
   *
   * @param unsafeReshapingFunction takes as input the underlying DAG, and outputs a reshaped DAG.
   */
  public void reshapeUnsafely(final Function<DAG<IRVertex, IREdge>, DAG<IRVertex, IREdge>> unsafeReshapingFunction) {
    modifiedDAG = unsafeReshapingFunction.apply(modifiedDAG);
  }

  ////////////////////////////////////////////////// Private helper methods.

  private Set<IRVertex> getSinksWithinVertexSet(final DAG<IRVertex, IREdge> dag,
                                                final Set<IRVertex> vertexSet) {
    final Set<IRVertex> parentsOfAnotherVertex = vertexSet.stream()
      .flatMap(v -> dag.getOutgoingEdgesOf(v).stream())
      .filter(e -> vertexSet.contains(e.getDst()))
      .map(IREdge::getSrc) // makes the result a subset of the input vertexSet
      .collect(Collectors.toSet());
    return Sets.difference(vertexSet, parentsOfAnotherVertex);
  }

  private IRVertex wrapSamplingVertexIfNeeded(final IRVertex newVertex, final IRVertex existingVertexToConnectWith) {
    // If the connecting vertex is a sampling vertex, the new vertex must be wrapped inside a sampling vertex too.
    return existingVertexToConnectWith instanceof SamplingVertex
      ? new SamplingVertex(newVertex, ((SamplingVertex) existingVertexToConnectWith).getDesiredSampleRate())
      : newVertex;
  }

  private void assertNonControlEdge(final IREdge e) {
    if (Util.isControlEdge(e)) {
      throw new IllegalArgumentException(e.getId());
    }
  }

  private void assertExistence(final IRVertex v) {
    if (!getVertices().contains(v)) {
      throw new IllegalArgumentException(v.getId());
    }
  }

  private void assertNonExistence(final IRVertex v) {
    if (getVertices().contains(v)) {
      throw new IllegalArgumentException(v.getId());
    }
  }

  /**
   * @param trigger src.
   * @param agg     dst.
   * @param encoder src-dst encoder.
   * @param decoder src-dst decoder.
   * @return the edge.
   */
  private IREdge edgeToMessageAggregator(final IRVertex trigger,
                                         final IRVertex agg,
                                         final EncoderProperty encoder,
                                         final DecoderProperty decoder) {
    final IREdge newEdge = new IREdge(CommunicationPatternProperty.Value.SHUFFLE, trigger, agg);
    newEdge.setProperty(DataStoreProperty.of(DataStoreProperty.Value.LOCAL_FILE_STORE));
    newEdge.setProperty(DataPersistenceProperty.of(DataPersistenceProperty.Value.KEEP));
    newEdge.setProperty(DataFlowProperty.of(DataFlowProperty.Value.PUSH));
    newEdge.setPropertyPermanently(encoder);
    newEdge.setPropertyPermanently(decoder);
    newEdge.setPropertyPermanently(KeyExtractorProperty.of(new PairKeyExtractor()));

    // TODO #345: Simplify insert(TriggerVertex)
    // these are obviously wrong, but hacks for now...
    newEdge.setPropertyPermanently(KeyEncoderProperty.of(encoder.getValue()));
    newEdge.setPropertyPermanently(KeyDecoderProperty.of(decoder.getValue()));

    return newEdge;
  }

  ////////////////////////////////////////////////// DAGInterface methods - forward calls to the underlying DAG.

  @Override
  public void topologicalDo(final Consumer<IRVertex> function) {
    modifiedDAG.topologicalDo(function);
  }

  @Override
  public void dfsTraverse(final Consumer<IRVertex> function, final TraversalOrder traversalOrder) {
    modifiedDAG.dfsTraverse(function, traversalOrder);
  }

  @Override
  public void dfsDo(final IRVertex vertex,
                    final Consumer<IRVertex> vertexConsumer,
                    final TraversalOrder traversalOrder,
                    final Set<IRVertex> visited) {
    modifiedDAG.dfsDo(vertex, vertexConsumer, traversalOrder, visited);
  }

  @Override
  public Boolean pathExistsBetween(final IRVertex v1, final IRVertex v2) {
    return modifiedDAG.pathExistsBetween(v1, v2);
  }

  @Override
  public Boolean isCompositeVertex(final IRVertex irVertex) {
    return modifiedDAG.isCompositeVertex(irVertex);
  }

  @Override
  public Integer getLoopStackDepthOf(final IRVertex irVertex) {
    return modifiedDAG.getLoopStackDepthOf(irVertex);
  }

  @Override
  public LoopVertex getAssignedLoopVertexOf(final IRVertex irVertex) {
    return modifiedDAG.getAssignedLoopVertexOf(irVertex);
  }

  @Override
  public ObjectNode asJsonNode() {
    return modifiedDAG.asJsonNode();
  }

  @Override
  public void storeJSON(final String directory, final String name, final String description) {
    modifiedDAG.storeJSON(directory, name, description);
  }

  @Override
  public IRVertex getVertexById(final String id) {
    return modifiedDAG.getVertexById(id);
  }

  @Override
  public IREdge getEdgeById(final String id) {
    return modifiedDAG.getEdgeById(id);
  }

  @Override
  public List<IRVertex> getVertices() {
    return modifiedDAG.getVertices();
  }

  @Override
  public List<IREdge> getEdges() {
    return modifiedDAG.getEdges();
  }

  @Override
  public List<IRVertex> getRootVertices() {
    return modifiedDAG.getRootVertices();
  }

  @Override
  public List<IREdge> getIncomingEdgesOf(final IRVertex v) {
    return modifiedDAG.getIncomingEdgesOf(v);
  }

  @Override
  public List<IREdge> getIncomingEdgesOf(final String vertexId) {
    return modifiedDAG.getIncomingEdgesOf(vertexId);
  }

  @Override
  public List<IREdge> getOutgoingEdgesOf(final IRVertex v) {
    return modifiedDAG.getOutgoingEdgesOf(v);
  }

  @Override
  public List<IREdge> getOutgoingEdgesOf(final String vertexId) {
    return modifiedDAG.getOutgoingEdgesOf(vertexId);
  }

  @Override
  public List<IRVertex> getParents(final String vertexId) {
    return modifiedDAG.getParents(vertexId);
  }

  @Override
  public List<IRVertex> getChildren(final String vertexId) {
    return modifiedDAG.getChildren(vertexId);
  }

  @Override
  public IREdge getEdgeBetween(final String srcVertexId,
                               final String dstVertexId) throws IllegalEdgeOperationException {
    return modifiedDAG.getEdgeBetween(srcVertexId, dstVertexId);
  }

  @Override
  public List<IRVertex> getTopologicalSort() {
    return modifiedDAG.getTopologicalSort();
  }

  @Override
  public List<IRVertex> getAncestors(final String vertexId) {
    return modifiedDAG.getAncestors(vertexId);
  }

  @Override
  public List<IRVertex> getDescendants(final String vertexId) {
    return modifiedDAG.getDescendants(vertexId);
  }

  @Override
  public List<IRVertex> filterVertices(final Predicate<IRVertex> condition) {
    return modifiedDAG.filterVertices(condition);
  }

  @Override
  public String toString() {
    return asJsonNode().toString();
  }
}<|MERGE_RESOLUTION|>--- conflicted
+++ resolved
@@ -319,21 +319,11 @@
           // Annotations for efficient data transfers - toSV
           toSV.setPropertyPermanently(DecoderProperty.of(BytesDecoderFactory.of()));
           toSV.setPropertyPermanently(CompressionProperty.of(CompressionProperty.Value.LZ4));
-<<<<<<< HEAD
 
           // Annotations for efficient data transfers - fromSV
           fromSV.setPropertyPermanently(EncoderProperty.of(BytesEncoderFactory.of()));
           fromSV.setPropertyPermanently(CompressionProperty.of(CompressionProperty.Value.LZ4));
-          fromSV.setPropertyPermanently(PartitionerProperty.of(PartitionerProperty.Type.DedicatedKeyPerElement));
-=======
-          toSV.setPropertyPermanently(DecompressionProperty.of(CompressionProperty.Value.NONE));
-
-          // Annotations for efficient data transfers - fromSV
-          fromSV.setPropertyPermanently(EncoderProperty.of(BytesEncoderFactory.of()));
-          fromSV.setPropertyPermanently(CompressionProperty.of(CompressionProperty.Value.NONE));
-          fromSV.setPropertyPermanently(DecompressionProperty.of(CompressionProperty.Value.LZ4));
           fromSV.setPropertyPermanently(PartitionerProperty.of(PartitionerProperty.Type.DEDICATED_KEY_PER_ELEMENT));
->>>>>>> b5e518f6
 
           // Track the new edges.
           builder.connectVertices(toSV);
