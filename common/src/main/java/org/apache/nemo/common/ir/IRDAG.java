--- conflicted
+++ resolved
@@ -162,12 +162,7 @@
 
   /**
    * Getter for the executor specifications information.
-<<<<<<< HEAD
-   * @return the executor specifications information. It gives pairs of
-   * (# of nodes, resource specification for each node).
-=======
    * @return the executor specifications information.
->>>>>>> 05ed18d8
    */
   public List<Pair<Integer, ResourceSpecification>> getExecutorInfo() {
     return executorInfo;
@@ -380,7 +375,7 @@
    * <p>
    * For each edge in edgesToGetStatisticsOf...
    * <p>
-   * Before: src - edge - dst // ex. sample - oneToOne - original
+   * Before: src - edge - dst
    * After: src - oneToOneEdge(a clone of edge) - triggerVertex -
    * shuffleEdge - messageAggregatorVertex - broadcastEdge - dst
    * (the "Before" relationships are unmodified)
@@ -389,10 +384,10 @@
    * <p>
    * TODO #345: Simplify insert(TriggerVertex)
    *
-   * @param triggerVertex  to insert.
+   * @param triggerVertex    to insert.
    * @param messageAggregatorVertex to insert.
-   * @param triggerOutputEncoder    to use.
-   * @param triggerOutputDecoder    to use.
+   * @param triggerOutputEncoder        to use.
+   * @param triggerOutputDecoder        to use.
    * @param edgesToGetStatisticsOf  to examine.
    * @param edgesToOptimize         to optimize.
    */
@@ -578,33 +573,6 @@
     modifiedDAG = builder.build(); // update the DAG.
   }
 
-  public void insert(final TaskSizeSplitterVertex toInsert,
-                     final Set<IREdge> incomingEdgesOfOriginalVertices,
-                     final Set<IREdge> outgoingEdgesOfOriginalVertices,
-                     final Set<IREdge> edgesWithSplitterVertex) {
-    final DAGBuilder<IRVertex, IREdge> builder = new DAGBuilder<>();
-
-    //insert vertex and edges irrelevant to splitter vertex
-    modifiedDAG.topologicalDo(v -> {
-      if (!toInsert.getOriginalVertices().contains(v)) {
-        builder.addVertex(v);
-        for (IREdge edge : modifiedDAG.getIncomingEdgesOf(v)) {
-          if (!incomingEdgesOfOriginalVertices.contains(edge) && !outgoingEdgesOfOriginalVertices.contains(edge)) {
-            builder.connectVertices(edge);
-          }
-        }
-      }
-    });
-
-    //insert splitter vertices
-    builder.addVertex(toInsert);
-
-    //connect splitter to outside world
-    edgesWithSplitterVertex.forEach(builder::connectVertices);
-
-    modifiedDAG = builder.build();
-  }
-
   /**
    * Reshape unsafely, without guarantees on preserving application semantics.
    * TODO #330: Refactor Unsafe Reshaping Passes
@@ -629,11 +597,9 @@
 
   private IRVertex wrapSamplingVertexIfNeeded(final IRVertex newVertex, final IRVertex existingVertexToConnectWith) {
     // If the connecting vertex is a sampling vertex, the new vertex must be wrapped inside a sampling vertex too.
-    if (existingVertexToConnectWith instanceof SamplingVertex) {
-      return new SamplingVertex(
-        newVertex, ((SamplingVertex) existingVertexToConnectWith).getDesiredSampleRate());
-    }
-    return newVertex;
+    return existingVertexToConnectWith instanceof SamplingVertex
+      ? new SamplingVertex(newVertex, ((SamplingVertex) existingVertexToConnectWith).getDesiredSampleRate())
+      : newVertex;
   }
 
   private void assertNonControlEdge(final IREdge e) {
