/*
 * Licensed to the Apache Software Foundation (ASF) under one
 * or more contributor license agreements.  See the NOTICE file
 * distributed with this work for additional information
 * regarding copyright ownership.  The ASF licenses this file
 * to you under the Apache License, Version 2.0 (the
 * "License"); you may not use this file except in compliance
 * with the License.  You may obtain a copy of the License at
 *
 *   http://www.apache.org/licenses/LICENSE-2.0
 *
 * Unless required by applicable law or agreed to in writing,
 * software distributed under the License is distributed on an
 * "AS IS" BASIS, WITHOUT WARRANTIES OR CONDITIONS OF ANY
 * KIND, either express or implied.  See the License for the
 * specific language governing permissions and limitations
 * under the License.
 */
package org.apache.nemo.common.punctuation;

import java.io.Serializable;
import java.util.Objects;

/**
 * Watermark event.
 */
public final class Watermark implements Serializable, Comparable<Watermark> {

  private final long timestamp;
  public Watermark(final long timestamp) {
    this.timestamp = timestamp;
  }

  public long getTimestamp() {
    return timestamp;
  }

  @Override
  public boolean equals(final Object o) {
    if (this == o) {
      return true;
    }
    if (o == null || getClass() != o.getClass()) {
      return false;
    }
    final Watermark watermark = (Watermark) o;
    return timestamp == watermark.timestamp;
  }

  @Override
  public String toString() {
    return String.valueOf(timestamp);
  }

  @Override
  public int hashCode() {
    return Objects.hash(timestamp);
  }

  @Override
  public int compareTo(final Watermark o) {
<<<<<<< HEAD
    if (timestamp < o.getTimestamp()) {
      return -1;
    } else if (timestamp > o.getTimestamp()) {
      return 1;
    } else {
      return 0;
    }
=======
    return Long.compare(timestamp, o.getTimestamp());
>>>>>>> 3fdb6a02
  }
}<|MERGE_RESOLUTION|>--- conflicted
+++ resolved
@@ -59,16 +59,6 @@
 
   @Override
   public int compareTo(final Watermark o) {
-<<<<<<< HEAD
-    if (timestamp < o.getTimestamp()) {
-      return -1;
-    } else if (timestamp > o.getTimestamp()) {
-      return 1;
-    } else {
-      return 0;
-    }
-=======
     return Long.compare(timestamp, o.getTimestamp());
->>>>>>> 3fdb6a02
   }
 }