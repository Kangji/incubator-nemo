--- conflicted
+++ resolved
@@ -141,11 +141,7 @@
       try (final LimitedInputStream limitedInputStream =
                new LimitedInputStream(new ByteArrayInputStream(partitionToConvert.getData()), lengthToRead)) {
         final NonSerializedPartition<K> deserializePartition = deserializePartition(
-<<<<<<< HEAD
-            partitionToConvert.getElementsCount(), serializer, key, byteArrayInputStream);
-=======
             partitionToConvert.getLength(), serializer, key, limitedInputStream);
->>>>>>> 3943919f
         nonSerializedPartitions.add(deserializePartition);
       }
     }
