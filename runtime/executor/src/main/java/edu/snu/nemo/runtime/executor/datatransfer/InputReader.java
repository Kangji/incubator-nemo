--- conflicted
+++ resolved
@@ -59,15 +59,8 @@
   private final RuntimeEdge runtimeEdge;
 
   public InputReader(final int dstTaskIndex,
-<<<<<<< HEAD
                      final IRVertex srcVertex,
-                     final RuntimeEdge runtimeEdge,
-=======
-                     // TODO #717: Remove nullable.
-                     // (If the source is not an IR vertex, do not make InputReader.)
-                     @Nullable final IRVertex srcVertex, // null if the source vertex is not an IR vertex.
                      final RuntimeEdge<?> runtimeEdge,
->>>>>>> 3943919f
                      final BlockManagerWorker blockManagerWorker) {
     super(runtimeEdge.getId());
     this.dstTaskIndex = dstTaskIndex;
