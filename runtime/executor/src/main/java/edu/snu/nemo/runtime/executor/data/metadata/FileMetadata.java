/*
 * Copyright (C) 2017 Seoul National University
 *
 * Licensed under the Apache License, Version 2.0 (the "License");
 * you may not use this file except in compliance with the License.
 * You may obtain a copy of the License at
 *
 *         http://www.apache.org/licenses/LICENSE-2.0
 *
 * Unless required by applicable law or agreed to in writing, software
 * distributed under the License is distributed on an "AS IS" BASIS,
 * WITHOUT WARRANTIES OR CONDITIONS OF ANY KIND, either express or implied.
 * See the License for the specific language governing permissions and
 * limitations under the License.
 */
package edu.snu.nemo.runtime.executor.data.metadata;

import java.io.IOException;
import java.io.Serializable;
import java.util.ArrayList;
import java.util.Collections;
import java.util.List;
import java.util.concurrent.atomic.AtomicBoolean;

/**
 * This class represents a metadata for a {@link edu.snu.nemo.runtime.executor.data.block.Block}.
 * The writer and reader determine the status of a file block
 * (such as accessibility, how many bytes are written, etc.) by using this metadata.
 * @param <K> the key type of its partitions.
 */
public abstract class FileMetadata<K extends Serializable> {

  private final List<PartitionMetadata<K>> partitionMetadataList; // The list of partition metadata.
  private final AtomicBoolean committed;
  private final boolean readAsBytes;
  private final boolean writeAsBytes;
  private volatile long writtenBytesCursor; // Indicates how many bytes are (at least, logically) written in the file.

  /**
   * Construct a new file metadata.
   * If write (or read) as bytes is enabled, data written to (read from) the block does not (de)serialized.
   *
   * @param readAsBytes  whether read data from this file as arrays of bytes or not.
   * @param writeAsBytes whether write data to this file as arrays of bytes or not.
   */
  public FileMetadata(final boolean readAsBytes,
                      final boolean writeAsBytes) {
    this.partitionMetadataList = new ArrayList<>();
    this.writtenBytesCursor = 0;
    this.committed = new AtomicBoolean(false);
    this.readAsBytes = readAsBytes;
    this.writeAsBytes = writeAsBytes;
  }

  /**
   * Construct a file metadata with existing partition metadata.
   * If write (or read) as bytes is enabled, data written to (read from) the block does not (de)serialized.
   *
   * @param partitionMetadataList the partition metadata list.
   * @param readAsBytes           whether read data from this file as arrays of bytes or not.
   * @param writeAsBytes          whether write data to this file as arrays of bytes or not.
   */
  public FileMetadata(final List<PartitionMetadata<K>> partitionMetadataList,
                      final boolean readAsBytes,
                      final boolean writeAsBytes) {
    this.partitionMetadataList = partitionMetadataList;
    this.writtenBytesCursor = 0;
    this.committed = new AtomicBoolean(true);
    this.readAsBytes = readAsBytes;
    this.writeAsBytes = writeAsBytes;
  }

  /**
   * Writes the metadata for a partition.
   *
   * @param key           the key of the partition.
   * @param partitionSize the size of the partition.
   * @param elementsTotal the number of elements in the partition.
   * @throws IOException if fail to append the partition metadata.
   */
  public final synchronized void writePartitionMetadata(final K key,
                                                        final int partitionSize,
                                                        final long elementsTotal) throws IOException {
    if (committed.get()) {
      throw new IOException("Cannot write a new block to a closed partition.");
    }

    final PartitionMetadata partitionMetadata =
        new PartitionMetadata(key, partitionSize, writtenBytesCursor, elementsTotal);
    partitionMetadataList.add(partitionMetadata);
    writtenBytesCursor += partitionSize;
  }

  /**
   * Gets a list containing the partition metadata of corresponding block.
   *
   * @return the list containing the partition metadata.
   * @throws IOException if fail to get the iterable.
   */
  public final List<PartitionMetadata<K>> getPartitionMetadataList() throws IOException {
    return Collections.unmodifiableList(partitionMetadataList);
  }

  /**
   * Deletes the metadata.
   *
   * @throws IOException if fail to delete.
   */
  public abstract void deleteMetadata() throws IOException;

  /**
   * Notifies that all writes are finished for the block corresponding to this metadata.
   *
   * @throws IOException if fail to commit.
   */
  public abstract void commitBlock() throws IOException;

  /**
   * Set the commit value.
   *
   * @param committed whether this block is committed or not.
   */
  protected final void setCommitted(final boolean committed) {
    this.committed.set(committed);
  }

  /**
<<<<<<< HEAD
   * @return whether read data from this file as arrays of bytes or not.
   */
  public boolean isReadAsBytes() {
    return readAsBytes;
  }

  /**
   * @return whether write to this file as arrays of bytes or not.
   */
  public boolean isWriteAsBytes() {
    return writeAsBytes;
=======
   * @return whether this file is committed or not.
   */
  public final boolean isCommitted() {
    return committed.get();
>>>>>>> f5103a3a
  }
}<|MERGE_RESOLUTION|>--- conflicted
+++ resolved
@@ -125,7 +125,6 @@
   }
 
   /**
-<<<<<<< HEAD
    * @return whether read data from this file as arrays of bytes or not.
    */
   public boolean isReadAsBytes() {
@@ -137,11 +136,11 @@
    */
   public boolean isWriteAsBytes() {
     return writeAsBytes;
-=======
+  }
+  /**
    * @return whether this file is committed or not.
    */
   public final boolean isCommitted() {
     return committed.get();
->>>>>>> f5103a3a
   }
 }