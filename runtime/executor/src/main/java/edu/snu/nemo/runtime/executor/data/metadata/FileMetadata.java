--- conflicted
+++ resolved
@@ -125,8 +125,6 @@
   }
 
   /**
-<<<<<<< HEAD
-=======
    * @return whether read data from this file as arrays of bytes or not.
    */
   public final boolean isReadAsBytes() {
@@ -140,7 +138,6 @@
     return writeAsBytes;
   }
   /**
->>>>>>> 3943919f
    * @return whether this file is committed or not.
    */
   public final boolean isCommitted() {
