--- conflicted
+++ resolved
@@ -50,16 +50,10 @@
    * Constructor.
    * If write (or read) as bytes is enabled, data written to (read from) the block does not (de)serialized.
    *
-<<<<<<< HEAD
+   * @param blockId    the ID of this block.
    * @param serializer the {@link Serializer}.
    * @param filePath   the path of the file that this block will be stored.
    * @param metadata   the metadata for this block.\
-=======
-   * @param blockId    the ID of this block.
-   * @param serializer the {@link Serializer}.
-   * @param filePath   the path of the file that this block will be stored.
-   * @param metadata   the metadata for this block.
->>>>>>> f5103a3a
    */
   public FileBlock(final String blockId,
                    final Serializer serializer,
@@ -75,12 +69,7 @@
   /**
    * Writes the serialized data of this block having a specific key value as a partition to the file
    * where this block resides.
-<<<<<<< HEAD
-   * Invariant: This method does not support concurrent write for a single block.
-   * Only one thread have to write at once.
-=======
    * Invariant: This method does not support concurrent write.
->>>>>>> f5103a3a
    *
    * @param serializedPartitions the iterable of the serialized partitions to write.
    * @throws IOException if fail to write.
@@ -133,28 +122,20 @@
    * @throws BlockWriteException for any error occurred while trying to write a block.
    */
   @Override
-<<<<<<< HEAD
-  public Optional<List<Long>> putPartitions(final Iterable<NonSerializedPartition<K>> partitions) throws IOException {
-    final Iterable<SerializedPartition<K>> convertedPartitions = metadata.isWriteAsBytes() ?
-        DataUtil.convertToSerPartitions(SerializerManager.getAsBytesSerializer(), partitions) :
-        DataUtil.convertToSerPartitions(serializer, partitions);
-
-    return Optional.of(putSerializedPartitions(convertedPartitions));
-=======
-  public void writePartitions(final Iterable<NonSerializedPartition<K>> partitions)
-      throws BlockWriteException {
+  public void writePartitions(final Iterable<NonSerializedPartition<K>> partitions) throws BlockWriteException {
     if (metadata.isCommitted()) {
       throw new BlockWriteException(new Throwable("The partition is already committed!"));
     } else {
       try {
+        final Serializer serializerToUse = metadata.isWriteAsBytes() ?
+            SerializerManager.getAsBytesSerializer() : serializer; // TODO: just use byte[]
         final Iterable<SerializedPartition<K>> convertedPartitions =
-            DataUtil.convertToSerPartitions(serializer, partitions);
+            DataUtil.convertToSerPartitions(serializerToUse, partitions);
         writeSerializedPartitions(convertedPartitions);
       } catch (final IOException e) {
         throw new BlockWriteException(e);
       }
     }
->>>>>>> f5103a3a
   }
 
   /**
@@ -186,41 +167,14 @@
    * @throws BlockFetchException for any error occurred while trying to fetch a block.
    */
   @Override
-<<<<<<< HEAD
-  public Iterable<NonSerializedPartition<K>> getPartitions(final KeyRange keyRange) throws IOException {
-    // Deserialize the data
-    final Serializer serializerToUse = metadata.isReadAsBytes() ?
-        SerializerManager.getAsBytesSerializer() : serializer;
-    final List<NonSerializedPartition<K>> deserializedPartitions = new ArrayList<>();
-    try (final FileInputStream fileStream = new FileInputStream(filePath)) {
-      for (final PartitionMetadata<K> partitionMetadata : metadata.getPartitionMetadataIterable()) {
-        final K key = partitionMetadata.getKey();
-        if (keyRange.includes(key)) {
-          // The key value of this partition is in the range.
-          final long availableBefore = fileStream.available();
-          // We need to limit read bytes on this FileStream, which could be over-read by wrapped
-          // compression stream. We recommend to wrap with LimitedInputStream once more when
-          // reading input from chained compression InputStream.
-          // Plus, this stream must be not closed to prevent to close the filtered file partition.
-          final LimitedInputStream limitedInputStream =
-              new LimitedInputStream(fileStream, partitionMetadata.getPartitionSize());
-          final NonSerializedPartition<K> deserializePartition =
-              DataUtil.deserializePartition(
-                  partitionMetadata.getElementsTotal(), serializerToUse, key, limitedInputStream);
-          deserializedPartitions.add(deserializePartition);
-          // rearrange file pointer
-          final long toSkip = partitionMetadata.getPartitionSize() - availableBefore + fileStream.available();
-          if (toSkip > 0) {
-            skipBytes(fileStream, toSkip);
-          } else if (toSkip < 0) {
-            throw new IOException("file stream has been overread");
-=======
   public Iterable<NonSerializedPartition<K>> readPartitions(final KeyRange keyRange) throws BlockFetchException {
     if (!metadata.isCommitted()) {
       throw new BlockFetchException(new Throwable("Cannot retrieve elements before a block is committed"));
     } else {
       // Deserialize the data
       final List<NonSerializedPartition<K>> deserializedPartitions = new ArrayList<>();
+      final Serializer serializerToUse = metadata.isReadAsBytes() ?
+          SerializerManager.getAsBytesSerializer() : serializer;
       try {
         try (final FileInputStream fileStream = new FileInputStream(filePath)) {
           for (final PartitionMetadata<K> partitionMetadata : metadata.getPartitionMetadataList()) {
@@ -236,7 +190,7 @@
                   new LimitedInputStream(fileStream, partitionMetadata.getPartitionSize());
               final NonSerializedPartition<K> deserializePartition =
                   DataUtil.deserializePartition(
-                      partitionMetadata.getElementsTotal(), serializer, key, limitedInputStream);
+                      partitionMetadata.getElementsTotal(), serializerToUse, key, limitedInputStream); // TODO: byte[]
               deserializedPartitions.add(deserializePartition);
               // rearrange file pointer
               final long toSkip = partitionMetadata.getPartitionSize() - availableBefore + fileStream.available();
@@ -249,7 +203,6 @@
               // Have to skip this partition.
               skipBytes(fileStream, partitionMetadata.getPartitionSize());
             }
->>>>>>> f5103a3a
           }
         }
       } catch (final IOException e) {
