/*
 * Copyright (C) 2017 Seoul National University
 *
 * Licensed under the Apache License, Version 2.0 (the "License");
 * you may not use this file except in compliance with the License.
 * You may obtain a copy of the License at
 *
 *         http://www.apache.org/licenses/LICENSE-2.0
 *
 * Unless required by applicable law or agreed to in writing, software
 * distributed under the License is distributed on an "AS IS" BASIS,
 * WITHOUT WARRANTIES OR CONDITIONS OF ANY KIND, either express or implied.
 * See the License for the specific language governing permissions and
 * limitations under the License.
 */
package edu.snu.nemo.runtime.executor.data.block;

import edu.snu.nemo.common.exception.BlockFetchException;
import edu.snu.nemo.common.exception.BlockWriteException;
import edu.snu.nemo.runtime.common.data.KeyRange;
import edu.snu.nemo.runtime.executor.data.*;
import edu.snu.nemo.runtime.executor.data.partition.NonSerializedPartition;
import edu.snu.nemo.runtime.executor.data.partition.SerializedPartition;
import edu.snu.nemo.runtime.executor.data.streamchainer.Serializer;
import edu.snu.nemo.runtime.executor.data.metadata.PartitionMetadata;
import edu.snu.nemo.runtime.executor.data.metadata.FileMetadata;

import javax.annotation.concurrent.NotThreadSafe;
import java.io.*;
import java.nio.file.Files;
import java.nio.file.Paths;
import java.util.*;

/**
 * This class represents a block which is stored in (local or remote) file.
 * Concurrent read is supported, but concurrent write is not supported.
 *
 * @param <K> the key type of its partitions.
 */
@NotThreadSafe
public final class FileBlock<K extends Serializable> implements Block<K> {

<<<<<<< HEAD
=======
  private final String id;
>>>>>>> 3943919f
  private final Map<K, SerializedPartition<K>> nonCommittedPartitionsMap;
  private final Serializer serializer;
  private final String filePath;
  private final FileMetadata<K> metadata;

  /**
   * Constructor.
   * If write (or read) as bytes is enabled, data written to (read from) the block does not (de)serialized.
   *
<<<<<<< HEAD
   * @param serializer the {@link Serializer}.
   * @param filePath   the path of the file that this block will be stored.
   * @param metadata   the metadata for this block.
=======
   * @param blockId    the ID of this block.
   * @param serializer the {@link Serializer}.
   * @param filePath   the path of the file that this block will be stored.
   * @param metadata   the metadata for this block.\
>>>>>>> 3943919f
   */
  public FileBlock(final String blockId,
                   final Serializer serializer,
                   final String filePath,
                   final FileMetadata<K> metadata) {
<<<<<<< HEAD
=======
    this.id = blockId;
>>>>>>> 3943919f
    this.nonCommittedPartitionsMap = new HashMap<>();
    this.serializer = serializer;
    this.filePath = filePath;
    this.metadata = metadata;
  }

  /**
   * Writes the serialized data of this block having a specific key value as a partition to the file
   * where this block resides.
   * Invariant: This method does not support concurrent write.
   *
   * @param serializedPartitions the iterable of the serialized partitions to write.
   * @throws IOException if fail to write.
   */
  private void writeToFile(final Iterable<SerializedPartition<K>> serializedPartitions)
      throws IOException {
    try (final FileOutputStream fileOutputStream = new FileOutputStream(filePath, true)) {
      for (final SerializedPartition<K> serializedPartition : serializedPartitions) {
        // Reserve a partition write and get the metadata.
        metadata.writePartitionMetadata(
            serializedPartition.getKey(), serializedPartition.getLength(), serializedPartition.getElementsCount());
        fileOutputStream.write(serializedPartition.getData(), 0, serializedPartition.getLength());
      }
    }
  }

  /**
   * Writes an element to non-committed block.
   * Invariant: This should not be invoked after this block is committed.
   * Invariant: This method does not support concurrent write.
   *
   * @param key     the key.
   * @param element the element to write.
<<<<<<< HEAD
   * @throws IOException if this block is already committed.
   */
  @Override
  public void write(final K key,
                    final Object element) throws IOException {
    if (metadata.isCommitted()) {
      throw new IOException("The partition is already committed!");
    } else {
      SerializedPartition<K> partition = nonCommittedPartitionsMap.get(key);
      if (partition == null) {
        partition = new SerializedPartition<>(key, serializer);
        nonCommittedPartitionsMap.put(key, partition);
      }
      partition.write(element);
=======
   * @throws BlockWriteException for any error occurred while trying to write a block.
   */
  @Override
  public void write(final K key,
                    final Object element) throws BlockWriteException {
    if (metadata.isCommitted()) {
      throw new BlockWriteException(new Throwable("The partition is already committed!"));
    } else {
      final Serializer serializerToUse = metadata.isWriteAsBytes()
          ? SerializerManager.getAsBytesSerializer() : serializer;
      try {
        SerializedPartition<K> partition = nonCommittedPartitionsMap.get(key);
        if (partition == null) {
          partition = new SerializedPartition<>(key, serializerToUse);
          nonCommittedPartitionsMap.put(key, partition);
        }
        partition.write(element);
      } catch (final IOException e) {
        throw new BlockWriteException(e);
      }
>>>>>>> 3943919f
    }
  }

  /**
   * Writes {@link NonSerializedPartition}s to this block.
   * Invariant: This method does not support concurrent write.
   *
   * @param partitions the {@link NonSerializedPartition}s to write.
   * @throws BlockWriteException for any error occurred while trying to write a block.
   */
  @Override
<<<<<<< HEAD
  public void writePartitions(final Iterable<NonSerializedPartition<K>> partitions)
      throws IOException {
    if (metadata.isCommitted()) {
      throw new IOException("The partition is already committed!");
    } else {
      final Iterable<SerializedPartition<K>> convertedPartitions =
          DataUtil.convertToSerPartitions(serializer, partitions);
      writeSerializedPartitions(convertedPartitions);
=======
  public void writePartitions(final Iterable<NonSerializedPartition<K>> partitions) throws BlockWriteException {
    if (metadata.isCommitted()) {
      throw new BlockWriteException(new Throwable("The partition is already committed!"));
    } else {
      try {
        final Serializer serializerToUse = metadata.isWriteAsBytes()
            ? SerializerManager.getAsBytesSerializer() : serializer;
        final Iterable<SerializedPartition<K>> convertedPartitions =
            DataUtil.convertToSerPartitions(serializerToUse, partitions);
        writeSerializedPartitions(convertedPartitions);
      } catch (final IOException e) {
        throw new BlockWriteException(e);
      }
>>>>>>> 3943919f
    }
  }

  /**
   * Writes {@link SerializedPartition}s to this block.
   * Invariant: This method does not support concurrent write.
   *
   * @param partitions the {@link SerializedPartition}s to store.
   * @throws BlockWriteException for any error occurred while trying to write a block.
   */
  @Override
  public void writeSerializedPartitions(final Iterable<SerializedPartition<K>> partitions)
<<<<<<< HEAD
      throws IOException {
    if (metadata.isCommitted()) {
      throw new IOException("The partition is already committed!");
    } else {
      writeToFile(partitions);
=======
      throws BlockWriteException {
    if (metadata.isCommitted()) {
      throw new BlockWriteException(new Throwable("The partition is already committed!"));
    } else {
      try {
        writeToFile(partitions);
      } catch (final IOException e) {
        throw new BlockWriteException(e);
      }
>>>>>>> 3943919f
    }
  }

  /**
   * Retrieves the partitions of this block from the file in a specific key range and deserializes it.
   *
   * @param keyRange the key range.
   * @return an iterable of {@link NonSerializedPartition}s.
   * @throws BlockFetchException for any error occurred while trying to fetch a block.
   */
  @Override
<<<<<<< HEAD
  public Iterable<NonSerializedPartition<K>> readPartitions(final KeyRange keyRange) throws IOException {
    if (!metadata.isCommitted()) {
      throw new IOException("Cannot retrieve elements before a block is committed");
    } else {
      // Deserialize the data
      final List<NonSerializedPartition<K>> deserializedPartitions = new ArrayList<>();
      try (final FileInputStream fileStream = new FileInputStream(filePath)) {
        for (final PartitionMetadata<K> partitionMetadata : metadata.getPartitionMetadataList()) {
          final K key = partitionMetadata.getKey();
          if (keyRange.includes(key)) {
            // The key value of this partition is in the range.
            final long availableBefore = fileStream.available();
            // We need to limit read bytes on this FileStream, which could be over-read by wrapped
            // compression stream. We recommend to wrap with LimitedInputStream once more when
            // reading input from chained compression InputStream.
            // Plus, this stream must be not closed to prevent to close the filtered file partition.
            final LimitedInputStream limitedInputStream =
                new LimitedInputStream(fileStream, partitionMetadata.getPartitionSize());
            final NonSerializedPartition<K> deserializePartition =
                DataUtil.deserializePartition(
                    partitionMetadata.getElementsTotal(), serializer, key, limitedInputStream);
            deserializedPartitions.add(deserializePartition);
            // rearrange file pointer
            final long toSkip = partitionMetadata.getPartitionSize() - availableBefore + fileStream.available();
            if (toSkip > 0) {
              skipBytes(fileStream, toSkip);
            } else if (toSkip < 0) {
              throw new IOException("file stream has been overread");
            }
          } else {
            // Have to skip this partition.
            skipBytes(fileStream, partitionMetadata.getPartitionSize());
=======
  public Iterable<NonSerializedPartition<K>> readPartitions(final KeyRange keyRange) throws BlockFetchException {
    if (!metadata.isCommitted()) {
      throw new BlockFetchException(new Throwable("Cannot retrieve elements before a block is committed"));
    } else {
      // Deserialize the data
      final List<NonSerializedPartition<K>> deserializedPartitions = new ArrayList<>();
      final Serializer serializerToUse = metadata.isReadAsBytes()
          ? SerializerManager.getAsBytesSerializer() : serializer;
      try {
        try (final FileInputStream fileStream = new FileInputStream(filePath)) {
          for (final PartitionMetadata<K> partitionMetadata : metadata.getPartitionMetadataList()) {
            final K key = partitionMetadata.getKey();
            if (keyRange.includes(key)) {
              // The key value of this partition is in the range.
              final long availableBefore = fileStream.available();
              // We need to limit read bytes on this FileStream, which could be over-read by wrapped
              // compression stream. We recommend to wrap with LimitedInputStream once more when
              // reading input from chained compression InputStream.
              // Plus, this stream must be not closed to prevent to close the filtered file partition.
              final int length = partitionMetadata.getPartitionSize();
              final LimitedInputStream limitedInputStream = new LimitedInputStream(fileStream, length);
              final NonSerializedPartition<K> deserializePartition =
                  DataUtil.deserializePartition(length, serializerToUse, key, limitedInputStream);
              deserializedPartitions.add(deserializePartition);
              // rearrange file pointer
              final long toSkip = partitionMetadata.getPartitionSize() - availableBefore + fileStream.available();
              if (toSkip > 0) {
                skipBytes(fileStream, toSkip);
              } else if (toSkip < 0) {
                throw new IOException("file stream has been overread");
              }
            } else {
              // Have to skip this partition.
              skipBytes(fileStream, partitionMetadata.getPartitionSize());
            }
>>>>>>> 3943919f
          }
        }
      } catch (final IOException e) {
        throw new BlockFetchException(e);
      }

      return deserializedPartitions;
    }
  }

  /**
   * Retrieves the {@link SerializedPartition}s in a specific key range.
   * Invariant: This should not be invoked before this block is committed.
   *
   * @param keyRange the key range to retrieve.
   * @return an iterable of {@link SerializedPartition}s.
   * @throws BlockFetchException for any error occurred while trying to fetch a block.
   */
  @Override
<<<<<<< HEAD
  public Iterable<SerializedPartition<K>> readSerializedPartitions(final KeyRange keyRange) throws IOException {
    if (!metadata.isCommitted()) {
      throw new IOException("Cannot retrieve elements before a block is committed");
    } else {
      // Deserialize the data
      final List<SerializedPartition<K>> partitionsInRange = new ArrayList<>();
      try (final FileInputStream fileStream = new FileInputStream(filePath)) {
        for (final PartitionMetadata<K> partitionmetadata : metadata.getPartitionMetadataList()) {
          final K key = partitionmetadata.getKey();
          if (keyRange.includes(key)) {
            // The hash value of this partition is in the range.
            final byte[] serializedData = new byte[partitionmetadata.getPartitionSize()];
            final int readBytes = fileStream.read(serializedData);
            if (readBytes != serializedData.length) {
              throw new IOException("The read data size does not match with the partition size.");
            }
            partitionsInRange.add(new SerializedPartition<>(
                key, partitionmetadata.getElementsTotal(), serializedData, serializedData.length));
          } else {
            // Have to skip this partition.
            skipBytes(fileStream, partitionmetadata.getPartitionSize());
=======
  public Iterable<SerializedPartition<K>> readSerializedPartitions(final KeyRange keyRange) throws BlockFetchException {
    if (!metadata.isCommitted()) {
      throw new BlockFetchException(new Throwable("Cannot retrieve elements before a block is committed"));
    } else {
      // Deserialize the data
      final List<SerializedPartition<K>> partitionsInRange = new ArrayList<>();
      try {
        try (final FileInputStream fileStream = new FileInputStream(filePath)) {
          for (final PartitionMetadata<K> partitionmetadata : metadata.getPartitionMetadataList()) {
            final K key = partitionmetadata.getKey();
            if (keyRange.includes(key)) {
              // The hash value of this partition is in the range.
              final byte[] serializedData = new byte[partitionmetadata.getPartitionSize()];
              final int readBytes = fileStream.read(serializedData);
              if (readBytes != serializedData.length) {
                throw new IOException("The read data size does not match with the partition size.");
              }
              partitionsInRange.add(new SerializedPartition<>(
                  key, partitionmetadata.getElementsTotal(), serializedData, serializedData.length));
            } else {
              // Have to skip this partition.
              skipBytes(fileStream, partitionmetadata.getPartitionSize());
            }
>>>>>>> 3943919f
          }
        }
      } catch (final IOException e) {
        throw new BlockFetchException(e);
      }

      return partitionsInRange;
    }
  }

  /**
   * Skips some bytes in a input stream.
   *
   * @param inputStream the stream to skip.
   * @param bytesToSkip the number of bytes to skip.
   * @throws IOException if fail to skip.
   */
  private void skipBytes(final InputStream inputStream,
                         final long bytesToSkip) throws IOException {
    long remainingBytesToSkip = bytesToSkip;
    while (remainingBytesToSkip > 0) {
      final long skippedBytes = inputStream.skip(bytesToSkip);
      remainingBytesToSkip -= skippedBytes;
      if (skippedBytes <= 0) {
        throw new IOException("The file stream failed to skip to the next block.");
      }
    }
  }

  /**
   * Retrieves the list of {@link FileArea}s for the specified {@link KeyRange}.
   *
   * @param keyRange the key range
   * @return list of the file areas
   * @throws IOException if failed to open a file channel
   */
  public List<FileArea> asFileAreas(final KeyRange keyRange) throws IOException {
    if (!metadata.isCommitted()) {
      throw new IOException("Cannot retrieve elements before a block is committed");
    } else {
      final List<FileArea> fileAreas = new ArrayList<>();
      for (final PartitionMetadata<K> partitionMetadata : metadata.getPartitionMetadataList()) {
        if (keyRange.includes(partitionMetadata.getKey())) {
          fileAreas.add(new FileArea(filePath, partitionMetadata.getOffset(), partitionMetadata.getPartitionSize()));
        }
      }
      return fileAreas;
    }
  }

  /**
   * Deletes the file that contains this block data.
   * This method have to be called after all read is completed (or failed).
   *
   * @throws IOException if failed to delete.
   */
  public void deleteFile() throws IOException {
    metadata.deleteMetadata();
    if (new File(filePath).exists()) {
      Files.delete(Paths.get(filePath));
    }
  }

  /**
   * Commits this block to prevent further write.
   *
   * @return the size of each partition.
<<<<<<< HEAD
   * @throws IOException if failed to commit.
   */
  @Override
  public synchronized Optional<Map<K, Long>> commit() throws IOException {
    if (!metadata.isCommitted()) {
      final List<SerializedPartition<K>> partitions = new ArrayList<>();
      for (final SerializedPartition<K> partition : nonCommittedPartitionsMap.values()) {
        partition.commit();
        partitions.add(partition);
      }
      writeToFile(partitions);
      nonCommittedPartitionsMap.clear();
      metadata.commitBlock();
    }
    final List<PartitionMetadata<K>> partitionMetadataList = metadata.getPartitionMetadataList();
    final Map<K, Long> partitionSizes = new HashMap<>(partitionMetadataList.size());
    for (final PartitionMetadata<K> partitionMetadata : partitionMetadataList) {
      final K key = partitionMetadata.getKey();
      final long partitionSize = partitionMetadata.getPartitionSize();
      if (partitionSizes.containsKey(key)) {
        partitionSizes.compute(key,
            (existingKey, existingValue) -> existingValue + partitionSize);
      } else {
        partitionSizes.put(key, partitionSize);
      }
    }
    return Optional.of(partitionSizes);
=======
   * @throws BlockWriteException for any error occurred while trying to write a block.
   */
  @Override
  public synchronized Optional<Map<K, Long>> commit() throws BlockWriteException {
    try {
      if (!metadata.isCommitted()) {
        final List<SerializedPartition<K>> partitions = new ArrayList<>();
        for (final SerializedPartition<K> partition : nonCommittedPartitionsMap.values()) {
          partition.commit();
          partitions.add(partition);
        }
        writeToFile(partitions);
        nonCommittedPartitionsMap.clear();
        metadata.commitBlock();
      }
      final List<PartitionMetadata<K>> partitionMetadataList = metadata.getPartitionMetadataList();
      final Map<K, Long> partitionSizes = new HashMap<>(partitionMetadataList.size());
      for (final PartitionMetadata<K> partitionMetadata : partitionMetadataList) {
        final K key = partitionMetadata.getKey();
        final long partitionSize = partitionMetadata.getPartitionSize();
        if (partitionSizes.containsKey(key)) {
          partitionSizes.compute(key,
              (existingKey, existingValue) -> existingValue + partitionSize);
        } else {
          partitionSizes.put(key, partitionSize);
        }
      }
      return Optional.of(partitionSizes);
    } catch (final IOException e) {
      throw new BlockWriteException(e);
    }
  }

  /**
   * @return the ID of this block.
   */
  @Override
  public String getId() {
    return id;
  }

  /**
   * @return whether this block is committed or not.
   */
  @Override
  public boolean isCommitted() {
    return metadata.isCommitted();
>>>>>>> 3943919f
  }
}<|MERGE_RESOLUTION|>--- conflicted
+++ resolved
@@ -40,10 +40,7 @@
 @NotThreadSafe
 public final class FileBlock<K extends Serializable> implements Block<K> {
 
-<<<<<<< HEAD
-=======
   private final String id;
->>>>>>> 3943919f
   private final Map<K, SerializedPartition<K>> nonCommittedPartitionsMap;
   private final Serializer serializer;
   private final String filePath;
@@ -53,25 +50,16 @@
    * Constructor.
    * If write (or read) as bytes is enabled, data written to (read from) the block does not (de)serialized.
    *
-<<<<<<< HEAD
-   * @param serializer the {@link Serializer}.
-   * @param filePath   the path of the file that this block will be stored.
-   * @param metadata   the metadata for this block.
-=======
    * @param blockId    the ID of this block.
    * @param serializer the {@link Serializer}.
    * @param filePath   the path of the file that this block will be stored.
    * @param metadata   the metadata for this block.\
->>>>>>> 3943919f
    */
   public FileBlock(final String blockId,
                    final Serializer serializer,
                    final String filePath,
                    final FileMetadata<K> metadata) {
-<<<<<<< HEAD
-=======
     this.id = blockId;
->>>>>>> 3943919f
     this.nonCommittedPartitionsMap = new HashMap<>();
     this.serializer = serializer;
     this.filePath = filePath;
@@ -105,22 +93,6 @@
    *
    * @param key     the key.
    * @param element the element to write.
-<<<<<<< HEAD
-   * @throws IOException if this block is already committed.
-   */
-  @Override
-  public void write(final K key,
-                    final Object element) throws IOException {
-    if (metadata.isCommitted()) {
-      throw new IOException("The partition is already committed!");
-    } else {
-      SerializedPartition<K> partition = nonCommittedPartitionsMap.get(key);
-      if (partition == null) {
-        partition = new SerializedPartition<>(key, serializer);
-        nonCommittedPartitionsMap.put(key, partition);
-      }
-      partition.write(element);
-=======
    * @throws BlockWriteException for any error occurred while trying to write a block.
    */
   @Override
@@ -141,7 +113,6 @@
       } catch (final IOException e) {
         throw new BlockWriteException(e);
       }
->>>>>>> 3943919f
     }
   }
 
@@ -153,16 +124,6 @@
    * @throws BlockWriteException for any error occurred while trying to write a block.
    */
   @Override
-<<<<<<< HEAD
-  public void writePartitions(final Iterable<NonSerializedPartition<K>> partitions)
-      throws IOException {
-    if (metadata.isCommitted()) {
-      throw new IOException("The partition is already committed!");
-    } else {
-      final Iterable<SerializedPartition<K>> convertedPartitions =
-          DataUtil.convertToSerPartitions(serializer, partitions);
-      writeSerializedPartitions(convertedPartitions);
-=======
   public void writePartitions(final Iterable<NonSerializedPartition<K>> partitions) throws BlockWriteException {
     if (metadata.isCommitted()) {
       throw new BlockWriteException(new Throwable("The partition is already committed!"));
@@ -176,7 +137,6 @@
       } catch (final IOException e) {
         throw new BlockWriteException(e);
       }
->>>>>>> 3943919f
     }
   }
 
@@ -189,13 +149,6 @@
    */
   @Override
   public void writeSerializedPartitions(final Iterable<SerializedPartition<K>> partitions)
-<<<<<<< HEAD
-      throws IOException {
-    if (metadata.isCommitted()) {
-      throw new IOException("The partition is already committed!");
-    } else {
-      writeToFile(partitions);
-=======
       throws BlockWriteException {
     if (metadata.isCommitted()) {
       throw new BlockWriteException(new Throwable("The partition is already committed!"));
@@ -205,7 +158,6 @@
       } catch (final IOException e) {
         throw new BlockWriteException(e);
       }
->>>>>>> 3943919f
     }
   }
 
@@ -217,40 +169,6 @@
    * @throws BlockFetchException for any error occurred while trying to fetch a block.
    */
   @Override
-<<<<<<< HEAD
-  public Iterable<NonSerializedPartition<K>> readPartitions(final KeyRange keyRange) throws IOException {
-    if (!metadata.isCommitted()) {
-      throw new IOException("Cannot retrieve elements before a block is committed");
-    } else {
-      // Deserialize the data
-      final List<NonSerializedPartition<K>> deserializedPartitions = new ArrayList<>();
-      try (final FileInputStream fileStream = new FileInputStream(filePath)) {
-        for (final PartitionMetadata<K> partitionMetadata : metadata.getPartitionMetadataList()) {
-          final K key = partitionMetadata.getKey();
-          if (keyRange.includes(key)) {
-            // The key value of this partition is in the range.
-            final long availableBefore = fileStream.available();
-            // We need to limit read bytes on this FileStream, which could be over-read by wrapped
-            // compression stream. We recommend to wrap with LimitedInputStream once more when
-            // reading input from chained compression InputStream.
-            // Plus, this stream must be not closed to prevent to close the filtered file partition.
-            final LimitedInputStream limitedInputStream =
-                new LimitedInputStream(fileStream, partitionMetadata.getPartitionSize());
-            final NonSerializedPartition<K> deserializePartition =
-                DataUtil.deserializePartition(
-                    partitionMetadata.getElementsTotal(), serializer, key, limitedInputStream);
-            deserializedPartitions.add(deserializePartition);
-            // rearrange file pointer
-            final long toSkip = partitionMetadata.getPartitionSize() - availableBefore + fileStream.available();
-            if (toSkip > 0) {
-              skipBytes(fileStream, toSkip);
-            } else if (toSkip < 0) {
-              throw new IOException("file stream has been overread");
-            }
-          } else {
-            // Have to skip this partition.
-            skipBytes(fileStream, partitionMetadata.getPartitionSize());
-=======
   public Iterable<NonSerializedPartition<K>> readPartitions(final KeyRange keyRange) throws BlockFetchException {
     if (!metadata.isCommitted()) {
       throw new BlockFetchException(new Throwable("Cannot retrieve elements before a block is committed"));
@@ -286,7 +204,6 @@
               // Have to skip this partition.
               skipBytes(fileStream, partitionMetadata.getPartitionSize());
             }
->>>>>>> 3943919f
           }
         }
       } catch (final IOException e) {
@@ -306,29 +223,6 @@
    * @throws BlockFetchException for any error occurred while trying to fetch a block.
    */
   @Override
-<<<<<<< HEAD
-  public Iterable<SerializedPartition<K>> readSerializedPartitions(final KeyRange keyRange) throws IOException {
-    if (!metadata.isCommitted()) {
-      throw new IOException("Cannot retrieve elements before a block is committed");
-    } else {
-      // Deserialize the data
-      final List<SerializedPartition<K>> partitionsInRange = new ArrayList<>();
-      try (final FileInputStream fileStream = new FileInputStream(filePath)) {
-        for (final PartitionMetadata<K> partitionmetadata : metadata.getPartitionMetadataList()) {
-          final K key = partitionmetadata.getKey();
-          if (keyRange.includes(key)) {
-            // The hash value of this partition is in the range.
-            final byte[] serializedData = new byte[partitionmetadata.getPartitionSize()];
-            final int readBytes = fileStream.read(serializedData);
-            if (readBytes != serializedData.length) {
-              throw new IOException("The read data size does not match with the partition size.");
-            }
-            partitionsInRange.add(new SerializedPartition<>(
-                key, partitionmetadata.getElementsTotal(), serializedData, serializedData.length));
-          } else {
-            // Have to skip this partition.
-            skipBytes(fileStream, partitionmetadata.getPartitionSize());
-=======
   public Iterable<SerializedPartition<K>> readSerializedPartitions(final KeyRange keyRange) throws BlockFetchException {
     if (!metadata.isCommitted()) {
       throw new BlockFetchException(new Throwable("Cannot retrieve elements before a block is committed"));
@@ -352,7 +246,6 @@
               // Have to skip this partition.
               skipBytes(fileStream, partitionmetadata.getPartitionSize());
             }
->>>>>>> 3943919f
           }
         }
       } catch (final IOException e) {
@@ -420,35 +313,6 @@
    * Commits this block to prevent further write.
    *
    * @return the size of each partition.
-<<<<<<< HEAD
-   * @throws IOException if failed to commit.
-   */
-  @Override
-  public synchronized Optional<Map<K, Long>> commit() throws IOException {
-    if (!metadata.isCommitted()) {
-      final List<SerializedPartition<K>> partitions = new ArrayList<>();
-      for (final SerializedPartition<K> partition : nonCommittedPartitionsMap.values()) {
-        partition.commit();
-        partitions.add(partition);
-      }
-      writeToFile(partitions);
-      nonCommittedPartitionsMap.clear();
-      metadata.commitBlock();
-    }
-    final List<PartitionMetadata<K>> partitionMetadataList = metadata.getPartitionMetadataList();
-    final Map<K, Long> partitionSizes = new HashMap<>(partitionMetadataList.size());
-    for (final PartitionMetadata<K> partitionMetadata : partitionMetadataList) {
-      final K key = partitionMetadata.getKey();
-      final long partitionSize = partitionMetadata.getPartitionSize();
-      if (partitionSizes.containsKey(key)) {
-        partitionSizes.compute(key,
-            (existingKey, existingValue) -> existingValue + partitionSize);
-      } else {
-        partitionSizes.put(key, partitionSize);
-      }
-    }
-    return Optional.of(partitionSizes);
-=======
    * @throws BlockWriteException for any error occurred while trying to write a block.
    */
   @Override
@@ -496,6 +360,5 @@
   @Override
   public boolean isCommitted() {
     return metadata.isCommitted();
->>>>>>> 3943919f
   }
 }