/*
 * Copyright (C) 2017 Seoul National University
 *
 * Licensed under the Apache License, Version 2.0 (the "License");
 * you may not use this file except in compliance with the License.
 * You may obtain a copy of the License at
 *
 *         http://www.apache.org/licenses/LICENSE-2.0
 *
 * Unless required by applicable law or agreed to in writing, software
 * distributed under the License is distributed on an "AS IS" BASIS,
 * WITHOUT WARRANTIES OR CONDITIONS OF ANY KIND, either express or implied.
 * See the License for the specific language governing permissions and
 * limitations under the License.
 */
package edu.snu.nemo.runtime.executor.data.block;

import edu.snu.nemo.common.exception.BlockFetchException;
import edu.snu.nemo.common.exception.BlockWriteException;
import edu.snu.nemo.runtime.common.data.KeyRange;
import edu.snu.nemo.runtime.executor.data.DataUtil;
<<<<<<< HEAD
=======
import edu.snu.nemo.runtime.executor.data.SerializerManager;
>>>>>>> 3943919f
import edu.snu.nemo.runtime.executor.data.partition.NonSerializedPartition;
import edu.snu.nemo.runtime.executor.data.partition.SerializedPartition;
import edu.snu.nemo.runtime.executor.data.streamchainer.Serializer;

import javax.annotation.concurrent.NotThreadSafe;
import java.io.IOException;
import java.io.Serializable;
import java.util.*;

/**
 * This class represents a block which is serialized and stored in local memory.
 * Concurrent read is supported, but concurrent write is not supported.
 *
 * @param <K> the key type of its partitions.
 */
@NotThreadSafe
public final class SerializedMemoryBlock<K extends Serializable> implements Block<K> {

  private final String id;
  private final List<SerializedPartition<K>> serializedPartitions;
  private final Map<K, SerializedPartition<K>> nonCommittedPartitionsMap;
  private final Serializer serializer;
  private final boolean readAsBytes;
  private final boolean writeAsBytes;
  private volatile boolean committed;

  /**
   * Constructor.
   * If write (or read) as bytes is enabled, data written to (read from) this block does not (de)serialized.
   *
   * @param blockId      the ID of this block.
   * @param serializer   the {@link Serializer}.
   * @param readAsBytes  whether read data from this block as arrays of bytes or not.
   * @param writeAsBytes whether write data to this block as arrays of bytes or not.
   */
<<<<<<< HEAD
  public SerializedMemoryBlock(final Serializer serializer) {
    this.serializedPartitions = new ArrayList<>();
    this.nonCommittedPartitionsMap = new HashMap<>();
    this.serializer = serializer;
=======
  public SerializedMemoryBlock(final String blockId,
                               final Serializer serializer,
                               final boolean readAsBytes,
                               final boolean writeAsBytes) {
    this.id = blockId;
    this.serializedPartitions = new ArrayList<>();
    this.nonCommittedPartitionsMap = new HashMap<>();
    this.serializer = serializer;
    this.readAsBytes = readAsBytes;
    this.writeAsBytes = writeAsBytes;
>>>>>>> 3943919f
    this.committed = false;
  }

  /**
   * Writes an element to non-committed block.
   * Invariant: This should not be invoked after this block is committed.
   * Invariant: This method does not support concurrent write.
   *
   * @param key     the key.
   * @param element the element to write.
<<<<<<< HEAD
   * @throws IOException if this block is already committed.
   */
  @Override
  public void write(final K key,
                    final Object element) throws IOException {
    if (committed) {
      throw new IOException("The partition is already committed!");
    } else {
      SerializedPartition<K> partition = nonCommittedPartitionsMap.get(key);
      if (partition == null) {
        partition = new SerializedPartition<>(key, serializer);
        nonCommittedPartitionsMap.put(key, partition);
      }
      partition.write(element);
=======
   * @throws BlockWriteException for any error occurred while trying to write a block.
   */
  @Override
  public void write(final K key,
                    final Object element) throws BlockWriteException {
    if (committed) {
      throw new BlockWriteException(new Throwable("The partition is already committed!"));
    } else {
      try {
        final Serializer serializerToUse = writeAsBytes
            ? SerializerManager.getAsBytesSerializer() : serializer;
        SerializedPartition<K> partition = nonCommittedPartitionsMap.get(key);
        if (partition == null) {
          partition = new SerializedPartition<>(key, serializerToUse);
          nonCommittedPartitionsMap.put(key, partition);
        }
        partition.write(element);
      } catch (final IOException e) {
        throw new BlockWriteException(e);
      }
>>>>>>> 3943919f
    }
  }

  /**
   * Serialized and stores {@link NonSerializedPartition}s to this block.
   * Invariant: This should not be invoked after this block is committed.
   * Invariant: This method does not support concurrent write.
   *
   * @param partitions the {@link NonSerializedPartition}s to store.
<<<<<<< HEAD
   * @throws IOException if fail to store.
   */
  @Override
  public void writePartitions(final Iterable<NonSerializedPartition<K>> partitions) throws IOException {
    if (!committed) {
      final Iterable<SerializedPartition<K>> convertedPartitions = DataUtil.convertToSerPartitions(
          serializer, partitions);
      writeSerializedPartitions(convertedPartitions);
=======
   * @throws BlockWriteException for any error occurred while trying to write a block.
   */
  @Override
  public void writePartitions(final Iterable<NonSerializedPartition<K>> partitions) throws BlockWriteException {
    if (!committed) {
      try {
        final Serializer serializerToUse = writeAsBytes
            ? SerializerManager.getAsBytesSerializer() : serializer;
        final Iterable<SerializedPartition<K>> convertedPartitions = DataUtil.convertToSerPartitions(
            serializerToUse, partitions);
        writeSerializedPartitions(convertedPartitions);
      } catch (final IOException e) {
        throw new BlockWriteException(e);
      }
>>>>>>> 3943919f
    } else {
      throw new BlockWriteException(new Throwable("Cannot append partitions to the committed block"));
    }
  }

  /**
   * Stores {@link SerializedPartition}s to this block.
   * Invariant: This should not be invoked after this block is committed.
   * Invariant: This method does not support concurrent write.
   *
   * @param partitions the {@link SerializedPartition}s to store.
   * @throws BlockWriteException for any error occurred while trying to write a block.
   */
  @Override
<<<<<<< HEAD
  public void writeSerializedPartitions(final Iterable<SerializedPartition<K>> partitions) throws IOException {
=======
  public void writeSerializedPartitions(final Iterable<SerializedPartition<K>> partitions) throws BlockWriteException {
>>>>>>> 3943919f
    if (!committed) {
      partitions.forEach(serializedPartitions::add);
    } else {
      throw new BlockWriteException(new Throwable("Cannot append partitions to the committed block"));
    }
  }

  /**
   * Retrieves the {@link NonSerializedPartition}s in a specific hash range from this block.
   * Because the data is stored in a serialized form, it have to be deserialized.
   * Invariant: This should not be invoked before this block is committed.
   *
   * @param keyRange the key range to retrieve.
   * @return an iterable of {@link NonSerializedPartition}s.
   * @throws BlockFetchException for any error occurred while trying to fetch a block.
   */
  @Override
<<<<<<< HEAD
  public Iterable<NonSerializedPartition<K>> readPartitions(final KeyRange keyRange) throws IOException {
    return DataUtil.convertToNonSerPartitions(serializer, readSerializedPartitions(keyRange));
=======
  public Iterable<NonSerializedPartition<K>> readPartitions(final KeyRange keyRange) throws BlockFetchException {
    try {
      final Serializer serializerToUse = readAsBytes
          ? SerializerManager.getAsBytesSerializer() : serializer;
      return DataUtil.convertToNonSerPartitions(serializerToUse, readSerializedPartitions(keyRange));
    } catch (final IOException e) {
      throw new BlockFetchException(e);
    }
>>>>>>> 3943919f
  }

  /**
   * Retrieves the {@link SerializedPartition}s in a specific hash range.
   * Invariant: This should not be invoked before this block is committed.
   *
   * @param keyRange the key range to retrieve.
   * @return an iterable of {@link SerializedPartition}s.
   * @throws BlockFetchException for any error occurred while trying to fetch a block.
   */
  @Override
<<<<<<< HEAD
  public Iterable<SerializedPartition<K>> readSerializedPartitions(final KeyRange keyRange) throws IOException {
=======
  public Iterable<SerializedPartition<K>> readSerializedPartitions(final KeyRange keyRange) throws BlockFetchException {
>>>>>>> 3943919f
    if (committed) {
      final List<SerializedPartition<K>> partitionsInRange = new ArrayList<>();
      serializedPartitions.forEach(serializedPartition -> {
        final K key = serializedPartition.getKey();
        if (keyRange.includes(key)) {
          // The hash value of this partition is in the range.
          partitionsInRange.add(serializedPartition);
        }
      });

      return partitionsInRange;
    } else {
      throw new BlockFetchException(new Throwable("Cannot retrieve elements before a block is committed"));
    }
  }

  /**
   * Commits this block to prevent further write.
   *
   * @return the size of each partition.
<<<<<<< HEAD
   * @throws IOException if failed to commit.
   */
  @Override
  public synchronized Optional<Map<K, Long>> commit() throws IOException {
    if (!committed) {
      for (final SerializedPartition<K> partition : nonCommittedPartitionsMap.values()) {
        partition.commit();
        serializedPartitions.add(partition);
      }
      nonCommittedPartitionsMap.clear();
      committed = true;
    }
    final Map<K, Long> partitionSizes = new HashMap<>(serializedPartitions.size());
    for (final SerializedPartition<K> serializedPartition : serializedPartitions) {
      final K key = serializedPartition.getKey();
      final long partitionSize = serializedPartition.getLength();
      if (partitionSizes.containsKey(key)) {
        partitionSizes.compute(key,
            (existingKey, existingValue) -> existingValue + partitionSize);
      } else {
        partitionSizes.put(key, partitionSize);
      }
    }
    return Optional.of(partitionSizes);
=======
   * @throws BlockWriteException for any error occurred while trying to write a block.
   */
  @Override
  public synchronized Optional<Map<K, Long>> commit() throws BlockWriteException {
    try {
      if (!committed) {
        for (final SerializedPartition<K> partition : nonCommittedPartitionsMap.values()) {
          partition.commit();
          serializedPartitions.add(partition);
        }
        nonCommittedPartitionsMap.clear();
        committed = true;
      }
      final Map<K, Long> partitionSizes = new HashMap<>(serializedPartitions.size());
      for (final SerializedPartition<K> serializedPartition : serializedPartitions) {
        final K key = serializedPartition.getKey();
        final long partitionSize = serializedPartition.getLength();
        if (partitionSizes.containsKey(key)) {
          partitionSizes.compute(key,
              (existingKey, existingValue) -> existingValue + partitionSize);
        } else {
          partitionSizes.put(key, partitionSize);
        }
      }
      return Optional.of(partitionSizes);
    } catch (final IOException e) {
      throw new BlockWriteException(e);
    }
  }

  /**
   * @return the ID of this block.
   */
  @Override
  public String getId() {
    return id;
  }

  /**
   * @return whether this block is committed or not.
   */
  @Override
  public synchronized boolean isCommitted() {
    return committed;
>>>>>>> 3943919f
  }
}<|MERGE_RESOLUTION|>--- conflicted
+++ resolved
@@ -19,10 +19,7 @@
 import edu.snu.nemo.common.exception.BlockWriteException;
 import edu.snu.nemo.runtime.common.data.KeyRange;
 import edu.snu.nemo.runtime.executor.data.DataUtil;
-<<<<<<< HEAD
-=======
 import edu.snu.nemo.runtime.executor.data.SerializerManager;
->>>>>>> 3943919f
 import edu.snu.nemo.runtime.executor.data.partition.NonSerializedPartition;
 import edu.snu.nemo.runtime.executor.data.partition.SerializedPartition;
 import edu.snu.nemo.runtime.executor.data.streamchainer.Serializer;
@@ -58,12 +55,6 @@
    * @param readAsBytes  whether read data from this block as arrays of bytes or not.
    * @param writeAsBytes whether write data to this block as arrays of bytes or not.
    */
-<<<<<<< HEAD
-  public SerializedMemoryBlock(final Serializer serializer) {
-    this.serializedPartitions = new ArrayList<>();
-    this.nonCommittedPartitionsMap = new HashMap<>();
-    this.serializer = serializer;
-=======
   public SerializedMemoryBlock(final String blockId,
                                final Serializer serializer,
                                final boolean readAsBytes,
@@ -74,7 +65,6 @@
     this.serializer = serializer;
     this.readAsBytes = readAsBytes;
     this.writeAsBytes = writeAsBytes;
->>>>>>> 3943919f
     this.committed = false;
   }
 
@@ -85,22 +75,6 @@
    *
    * @param key     the key.
    * @param element the element to write.
-<<<<<<< HEAD
-   * @throws IOException if this block is already committed.
-   */
-  @Override
-  public void write(final K key,
-                    final Object element) throws IOException {
-    if (committed) {
-      throw new IOException("The partition is already committed!");
-    } else {
-      SerializedPartition<K> partition = nonCommittedPartitionsMap.get(key);
-      if (partition == null) {
-        partition = new SerializedPartition<>(key, serializer);
-        nonCommittedPartitionsMap.put(key, partition);
-      }
-      partition.write(element);
-=======
    * @throws BlockWriteException for any error occurred while trying to write a block.
    */
   @Override
@@ -121,7 +95,6 @@
       } catch (final IOException e) {
         throw new BlockWriteException(e);
       }
->>>>>>> 3943919f
     }
   }
 
@@ -131,16 +104,6 @@
    * Invariant: This method does not support concurrent write.
    *
    * @param partitions the {@link NonSerializedPartition}s to store.
-<<<<<<< HEAD
-   * @throws IOException if fail to store.
-   */
-  @Override
-  public void writePartitions(final Iterable<NonSerializedPartition<K>> partitions) throws IOException {
-    if (!committed) {
-      final Iterable<SerializedPartition<K>> convertedPartitions = DataUtil.convertToSerPartitions(
-          serializer, partitions);
-      writeSerializedPartitions(convertedPartitions);
-=======
    * @throws BlockWriteException for any error occurred while trying to write a block.
    */
   @Override
@@ -155,7 +118,6 @@
       } catch (final IOException e) {
         throw new BlockWriteException(e);
       }
->>>>>>> 3943919f
     } else {
       throw new BlockWriteException(new Throwable("Cannot append partitions to the committed block"));
     }
@@ -170,11 +132,7 @@
    * @throws BlockWriteException for any error occurred while trying to write a block.
    */
   @Override
-<<<<<<< HEAD
-  public void writeSerializedPartitions(final Iterable<SerializedPartition<K>> partitions) throws IOException {
-=======
   public void writeSerializedPartitions(final Iterable<SerializedPartition<K>> partitions) throws BlockWriteException {
->>>>>>> 3943919f
     if (!committed) {
       partitions.forEach(serializedPartitions::add);
     } else {
@@ -192,10 +150,6 @@
    * @throws BlockFetchException for any error occurred while trying to fetch a block.
    */
   @Override
-<<<<<<< HEAD
-  public Iterable<NonSerializedPartition<K>> readPartitions(final KeyRange keyRange) throws IOException {
-    return DataUtil.convertToNonSerPartitions(serializer, readSerializedPartitions(keyRange));
-=======
   public Iterable<NonSerializedPartition<K>> readPartitions(final KeyRange keyRange) throws BlockFetchException {
     try {
       final Serializer serializerToUse = readAsBytes
@@ -204,7 +158,6 @@
     } catch (final IOException e) {
       throw new BlockFetchException(e);
     }
->>>>>>> 3943919f
   }
 
   /**
@@ -216,11 +169,7 @@
    * @throws BlockFetchException for any error occurred while trying to fetch a block.
    */
   @Override
-<<<<<<< HEAD
-  public Iterable<SerializedPartition<K>> readSerializedPartitions(final KeyRange keyRange) throws IOException {
-=======
   public Iterable<SerializedPartition<K>> readSerializedPartitions(final KeyRange keyRange) throws BlockFetchException {
->>>>>>> 3943919f
     if (committed) {
       final List<SerializedPartition<K>> partitionsInRange = new ArrayList<>();
       serializedPartitions.forEach(serializedPartition -> {
@@ -241,32 +190,6 @@
    * Commits this block to prevent further write.
    *
    * @return the size of each partition.
-<<<<<<< HEAD
-   * @throws IOException if failed to commit.
-   */
-  @Override
-  public synchronized Optional<Map<K, Long>> commit() throws IOException {
-    if (!committed) {
-      for (final SerializedPartition<K> partition : nonCommittedPartitionsMap.values()) {
-        partition.commit();
-        serializedPartitions.add(partition);
-      }
-      nonCommittedPartitionsMap.clear();
-      committed = true;
-    }
-    final Map<K, Long> partitionSizes = new HashMap<>(serializedPartitions.size());
-    for (final SerializedPartition<K> serializedPartition : serializedPartitions) {
-      final K key = serializedPartition.getKey();
-      final long partitionSize = serializedPartition.getLength();
-      if (partitionSizes.containsKey(key)) {
-        partitionSizes.compute(key,
-            (existingKey, existingValue) -> existingValue + partitionSize);
-      } else {
-        partitionSizes.put(key, partitionSize);
-      }
-    }
-    return Optional.of(partitionSizes);
-=======
    * @throws BlockWriteException for any error occurred while trying to write a block.
    */
   @Override
@@ -311,6 +234,5 @@
   @Override
   public synchronized boolean isCommitted() {
     return committed;
->>>>>>> 3943919f
   }
 }