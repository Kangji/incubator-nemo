/*
 * Copyright (C) 2017 Seoul National University
 *
 * Licensed under the Apache License, Version 2.0 (the "License");
 * you may not use this file except in compliance with the License.
 * You may obtain a copy of the License at
 *
 *         http://www.apache.org/licenses/LICENSE-2.0
 *
 * Unless required by applicable law or agreed to in writing, software
 * distributed under the License is distributed on an "AS IS" BASIS,
 * WITHOUT WARRANTIES OR CONDITIONS OF ANY KIND, either express or implied.
 * See the License for the specific language governing permissions and
 * limitations under the License.
 */
package edu.snu.nemo.runtime.executor.data.stores;

import edu.snu.nemo.common.exception.BlockWriteException;
import edu.snu.nemo.runtime.executor.data.SerializerManager;
import edu.snu.nemo.runtime.executor.data.block.Block;
import edu.snu.nemo.runtime.executor.data.block.NonSerializedMemoryBlock;
import edu.snu.nemo.runtime.executor.data.partition.NonSerializedPartition;
import edu.snu.nemo.runtime.executor.data.streamchainer.Serializer;

import javax.annotation.concurrent.ThreadSafe;
import javax.inject.Inject;

/**
 * Store data in local memory.
 */
@ThreadSafe
public final class MemoryStore extends LocalBlockStore {

  /**
   * Constructor.
   *
   * @param serializerManager the serializer manager.
   */
  @Inject
  private MemoryStore(final SerializerManager serializerManager) {
    super(serializerManager);
  }

  /**
   * @see BlockStore#createBlock(String, boolean, boolean).
   */
  @Override
<<<<<<< HEAD
  public void createBlock(final String blockId,
                          final boolean readAsBytes,
                          final boolean writeAsBytes) {
    final Serializer serializer = getSerializerFromWorker(blockId);
    getBlockMap().put(blockId, new NonSerializedMemoryBlock(serializer, readAsBytes, writeAsBytes));
=======
  public NonSerializedMemoryBlock createBlock(final String blockId) {
    final Serializer serializer = getSerializerFromWorker(blockId);
    return new NonSerializedMemoryBlock(blockId, serializer);
>>>>>>> f5103a3a
  }

  /**
   * Writes a committed block to this store.
   *
   * @param block the block to write.
   * @throws BlockWriteException if fail to write.
   */
  @Override
  public void writeBlock(final Block block) throws BlockWriteException {
    if (!(block instanceof NonSerializedMemoryBlock)) {
      throw new BlockWriteException(new Throwable(
          this.toString() + "only accept " + NonSerializedPartition.class.getName()));
    } else if (!block.isCommitted()) {
      throw new BlockWriteException(new Throwable("The block " + block.getId() + "is not committed yet."));
    } else {
      getBlockMap().put(block.getId(), block);
    }
  }

  /**
   * @see BlockStore#deleteBlock(String)
   */
  @Override
  public boolean deleteBlock(final String blockId) {
    return getBlockMap().remove(blockId) != null;
  }
}<|MERGE_RESOLUTION|>--- conflicted
+++ resolved
@@ -45,17 +45,11 @@
    * @see BlockStore#createBlock(String, boolean, boolean).
    */
   @Override
-<<<<<<< HEAD
-  public void createBlock(final String blockId,
-                          final boolean readAsBytes,
-                          final boolean writeAsBytes) {
+  public Block createBlock(final String blockId,
+                           final boolean readAsBytes,
+                           final boolean writeAsBytes) {
     final Serializer serializer = getSerializerFromWorker(blockId);
-    getBlockMap().put(blockId, new NonSerializedMemoryBlock(serializer, readAsBytes, writeAsBytes));
-=======
-  public NonSerializedMemoryBlock createBlock(final String blockId) {
-    final Serializer serializer = getSerializerFromWorker(blockId);
-    return new NonSerializedMemoryBlock(blockId, serializer);
->>>>>>> f5103a3a
+    return new NonSerializedMemoryBlock(serializer, readAsBytes, writeAsBytes);
   }
 
   /**
