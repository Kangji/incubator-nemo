/*
 * Copyright (C) 2017 Seoul National University
 *
 * Licensed under the Apache License, Version 2.0 (the "License");
 * you may not use this file except in compliance with the License.
 * You may obtain a copy of the License at
 *
 *         http://www.apache.org/licenses/LICENSE-2.0
 *
 * Unless required by applicable law or agreed to in writing, software
 * distributed under the License is distributed on an "AS IS" BASIS,
 * WITHOUT WARRANTIES OR CONDITIONS OF ANY KIND, either express or implied.
 * See the License for the specific language governing permissions and
 * limitations under the License.
 */
package edu.snu.nemo.runtime.executor.data.stores;

import edu.snu.nemo.common.exception.BlockWriteException;
import edu.snu.nemo.runtime.executor.data.SerializerManager;
import edu.snu.nemo.runtime.executor.data.block.Block;
import edu.snu.nemo.runtime.executor.data.block.NonSerializedMemoryBlock;
import edu.snu.nemo.runtime.executor.data.partition.NonSerializedPartition;
import edu.snu.nemo.runtime.executor.data.streamchainer.Serializer;

import javax.annotation.concurrent.ThreadSafe;
import javax.inject.Inject;

/**
 * Store data in local memory.
 */
@ThreadSafe
public final class MemoryStore extends LocalBlockStore {

  /**
   * Constructor.
   *
   * @param serializerManager the serializer manager.
   */
  @Inject
  private MemoryStore(final SerializerManager serializerManager) {
    super(serializerManager);
  }

  /**
   * @see BlockStore#createBlock(String, boolean, boolean).
   * @throws BlockWriteException if fail to create.
   */
  @Override
  public Block createBlock(final String blockId,
                           final boolean readAsBytes,
                           final boolean writeAsBytes) throws BlockWriteException {
    if (readAsBytes || writeAsBytes) {
      throw new BlockWriteException(new Throwable(
          "Read/WriteAsBytes is not supported in " + MemoryStore.class.getName()));
    }
    final Serializer serializer = getSerializerFromWorker(blockId);
    return new NonSerializedMemoryBlock(blockId, serializer);
  }

  /**
   * Writes a committed block to this store.
   *
   * @param block the block to write.
   * @throws BlockWriteException if fail to write.
   */
  @Override
  public void writeBlock(final Block block) throws BlockWriteException {
    if (!(block instanceof NonSerializedMemoryBlock)) {
      throw new BlockWriteException(new Throwable(
          this.toString() + "only accept " + NonSerializedPartition.class.getName()));
    } else if (!block.isCommitted()) {
      throw new BlockWriteException(new Throwable("The block " + block.getId() + "is not committed yet."));
    } else {
      getBlockMap().put(block.getId(), block);
    }
  }

  /**
   * @see BlockStore#deleteBlock(String)
   */
  @Override
<<<<<<< HEAD
  public boolean removeBlock(final String blockId) {
=======
  public boolean deleteBlock(final String blockId) {
>>>>>>> 3943919f
    return getBlockMap().remove(blockId) != null;
  }
}<|MERGE_RESOLUTION|>--- conflicted
+++ resolved
@@ -79,11 +79,7 @@
    * @see BlockStore#deleteBlock(String)
    */
   @Override
-<<<<<<< HEAD
-  public boolean removeBlock(final String blockId) {
-=======
   public boolean deleteBlock(final String blockId) {
->>>>>>> 3943919f
     return getBlockMap().remove(blockId) != null;
   }
 }