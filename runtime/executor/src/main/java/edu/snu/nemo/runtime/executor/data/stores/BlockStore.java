--- conflicted
+++ resolved
@@ -39,7 +39,6 @@
   Block createBlock(String blockId) throws BlockWriteException;
 
   /**
-<<<<<<< HEAD
    * Creates a new block.
    * A stale data created by previous failed task should be handled during the creation of new block.
    * If write (or read) as bytes is enabled, data written to (read from) the block does not (de)serialized.
@@ -47,23 +46,18 @@
    * @param blockId      the ID of the block to create.
    * @param readAsBytes  whether read data as arrays of bytes or not.
    * @param writeAsBytes whether write data as arrays of bytes or not.
+   * @return the created block.
    * @throws BlockWriteException for any error occurred while trying to create a block.
    *         (This exception will be thrown to the scheduler
    *          through {@link edu.snu.nemo.runtime.executor.Executor} and
    *          have to be handled by the scheduler with fault tolerance mechanism.)
    */
-  void createBlock(String blockId,
-                   boolean readAsBytes,
-                   boolean writeAsBytes) throws BlockWriteException;
+  Block createBlock(String blockId,
+                    boolean readAsBytes,
+                    boolean writeAsBytes) throws BlockWriteException;
 
   /**
-   * Saves an iterable of {@link NonSerializedPartition}s to a block.
-   * If the block exists already, appends the data to it.
-   * Invariant: This method may not support concurrent write for a single block.
-   *            Only one thread have to write at once.
-=======
    * Writes a committed block to this store.
->>>>>>> f5103a3a
    *
    * @param block the block to write.
    * @throws BlockWriteException if fail to write.
