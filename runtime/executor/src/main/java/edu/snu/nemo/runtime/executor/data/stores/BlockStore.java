/*
 * Copyright (C) 2017 Seoul National University
 *
 * Licensed under the Apache License, Version 2.0 (the "License");
 * you may not use this file except in compliance with the License.
 * You may obtain a copy of the License at
 *
 *         http://www.apache.org/licenses/LICENSE-2.0
 *
 * Unless required by applicable law or agreed to in writing, software
 * distributed under the License is distributed on an "AS IS" BASIS,
 * WITHOUT WARRANTIES OR CONDITIONS OF ANY KIND, either express or implied.
 * See the License for the specific language governing permissions and
 * limitations under the License.
 */
package edu.snu.nemo.runtime.executor.data.stores;

import edu.snu.nemo.common.exception.BlockFetchException;
import edu.snu.nemo.common.exception.BlockWriteException;
<<<<<<< HEAD
import edu.snu.nemo.runtime.common.data.KeyRange;
import edu.snu.nemo.runtime.executor.data.partition.NonSerializedPartition;
import edu.snu.nemo.runtime.executor.data.partition.SerializedPartition;

import java.io.Serializable;
import java.util.Map;
=======
import edu.snu.nemo.runtime.executor.data.block.Block;

>>>>>>> 3943919f
import java.util.Optional;

/**
 * Interface for {@link edu.snu.nemo.runtime.executor.data.block.Block} placement.
 */
public interface BlockStore {

  /**
   * Creates a new block.
   * A stale data created by previous failed task should be handled during the creation of new block.
   * If write (or read) as bytes is enabled, data written to (read from) the block does not (de)serialized.
   *
   * @param blockId      the ID of the block to create.
   * @param readAsBytes  whether read data as arrays of bytes or not.
   * @param writeAsBytes whether write data as arrays of bytes or not.
   * @return the created block.
   * @throws BlockWriteException for any error occurred while trying to create a block.
   *                             (This exception will be thrown to the scheduler
   *                             through {@link edu.snu.nemo.runtime.executor.Executor} and
   *                             have to be handled by the scheduler with fault tolerance mechanism.)
   */
<<<<<<< HEAD
  void createBlock(String blockId) throws BlockWriteException;

  /**
   * Writes an element to non-committed block.
   * Invariant: This method may not support concurrent write for a single block.
   * Only one thread have to write at once.
   *
   * @param blockId the ID of the block to write element.
   * @param key     the key.
   * @param element the element to write.
   * @param <K>     the key type of the partitions.
   * @throws BlockWriteException for any error occurred while trying to write a block.
   *                             (This exception will be thrown to the scheduler
   *                             through {@link edu.snu.nemo.runtime.executor.Executor} and
   *                             have to be handled by the scheduler with fault tolerance mechanism.)
   */
  <K extends Serializable> void write(String blockId,
                                      K key,
                                      Object element) throws BlockWriteException;

  /**
   * Writes an iterable of {@link NonSerializedPartition}s to a block.
   * If the block exists already, appends the data to it.
   * Invariant: This method may not support concurrent write for a single block.
   * Only one thread have to write at once.
   *
   * @param blockId    of the block.
   * @param partitions to save to a block.
   * @param <K>        the key type of the partitions.
   * @throws BlockWriteException for any error occurred while trying to write a block.
   *                             (This exception will be thrown to the scheduler
   *                             through {@link edu.snu.nemo.runtime.executor.Executor} and
   *                             have to be handled by the scheduler with fault tolerance mechanism.)
   */
  <K extends Serializable> void writePartitions(String blockId,
                                                Iterable<NonSerializedPartition<K>> partitions)
      throws BlockWriteException;

  /**
   * Writes an iterable of {@link SerializedPartition}s to a block.
   * If the block exists already, appends the data to it.
   * Invariant: This method may not support concurrent write for a single block.
   * Only one thread have to write at once.
   *
   * @param blockId    of the block.
   * @param partitions to save to a block.
   * @param <K>        the key type of the partitions.
   * @throws BlockWriteException for any error occurred while trying to write a block.
=======
  Block createBlock(String blockId,
                    boolean readAsBytes,
                    boolean writeAsBytes) throws BlockWriteException;

  /**
   * Writes a committed block to this store.
   *
   * @param block the block to write.
   * @throws BlockWriteException if fail to write.
>>>>>>> 3943919f
   *                             (This exception will be thrown to the scheduler
   *                             through {@link edu.snu.nemo.runtime.executor.Executor} and
   *                             have to be handled by the scheduler with fault tolerance mechanism.)
   */
<<<<<<< HEAD
  <K extends Serializable> void writeSerializedPartitions(String blockId,
                                                          Iterable<SerializedPartition<K>> partitions)
      throws BlockWriteException;
=======
  void writeBlock(Block block) throws BlockWriteException;
>>>>>>> 3943919f

  /**
   * Reads a committed block from this store.
   *
   * @param blockId of the target partition.
   * @return the target block (if it exists).
   * @throws BlockFetchException for any error occurred while trying to fetch a block.
   *                             (This exception will be thrown to the scheduler
   *                             through {@link edu.snu.nemo.runtime.executor.Executor} and
   *                             have to be handled by the scheduler with fault tolerance mechanism.)
<<<<<<< HEAD
   */
  <K extends Serializable> Optional<Iterable<NonSerializedPartition<K>>> readPartitions(String blockId,
                                                                                        KeyRange<K> keyRange)
      throws BlockFetchException;

  /**
   * Retrieves {@link SerializedPartition}s in a specific {@link KeyRange} from a block.
   *
   * @param blockId  of the target block.
   * @param keyRange the key range.
   * @param <K>      the key type of the partitions.
   * @return the result elements from the target block (if the target block exists).
   * @throws BlockFetchException for any error occurred while trying to fetch a partition.
   *                             (This exception will be thrown to the scheduler
   *                             through {@link edu.snu.nemo.runtime.executor.Executor} and
   *                             have to be handled by the scheduler with fault tolerance mechanism.)
   */
  <K extends Serializable> Optional<Iterable<SerializedPartition<K>>> readSerializedPartitions(String blockId,
                                                                                               KeyRange<K> keyRange)
      throws BlockFetchException;

  /**
   * Notifies that all writes for a block is end.
   *
   * @param blockId of the block.
   * @param <K>     the key type of the partitions.
   * @return the size of each partition if the data in the block is serialized.
   * @throws BlockWriteException if fail to commit.
   *                             (This exception will be thrown to the scheduler
   *                             through {@link edu.snu.nemo.runtime.executor.Executor} and
   *                             have to be handled by the scheduler with fault tolerance mechanism.)
   */
  <K extends Serializable> Optional<Map<K, Long>> commitBlock(String blockId) throws BlockWriteException;
=======
   */
  Optional<Block> readBlock(String blockId) throws BlockFetchException;
>>>>>>> 3943919f

  /**
   * Deletes a block from this store.
   *
   * @param blockId of the block.
   * @return whether the partition exists or not.
   * @throws BlockFetchException for any error occurred while trying to remove a block.
   *                             (This exception will be thrown to the scheduler
   *                             through {@link edu.snu.nemo.runtime.executor.Executor} and
   *                             have to be handled by the scheduler with fault tolerance mechanism.)
   */
<<<<<<< HEAD
  boolean removeBlock(String blockId);
=======
  boolean deleteBlock(String blockId);
>>>>>>> 3943919f
}<|MERGE_RESOLUTION|>--- conflicted
+++ resolved
@@ -17,17 +17,8 @@
 
 import edu.snu.nemo.common.exception.BlockFetchException;
 import edu.snu.nemo.common.exception.BlockWriteException;
-<<<<<<< HEAD
-import edu.snu.nemo.runtime.common.data.KeyRange;
-import edu.snu.nemo.runtime.executor.data.partition.NonSerializedPartition;
-import edu.snu.nemo.runtime.executor.data.partition.SerializedPartition;
-
-import java.io.Serializable;
-import java.util.Map;
-=======
 import edu.snu.nemo.runtime.executor.data.block.Block;
 
->>>>>>> 3943919f
 import java.util.Optional;
 
 /**
@@ -45,60 +36,10 @@
    * @param writeAsBytes whether write data as arrays of bytes or not.
    * @return the created block.
    * @throws BlockWriteException for any error occurred while trying to create a block.
-   *                             (This exception will be thrown to the scheduler
-   *                             through {@link edu.snu.nemo.runtime.executor.Executor} and
-   *                             have to be handled by the scheduler with fault tolerance mechanism.)
+   *         (This exception will be thrown to the scheduler
+   *          through {@link edu.snu.nemo.runtime.executor.Executor} and
+   *          have to be handled by the scheduler with fault tolerance mechanism.)
    */
-<<<<<<< HEAD
-  void createBlock(String blockId) throws BlockWriteException;
-
-  /**
-   * Writes an element to non-committed block.
-   * Invariant: This method may not support concurrent write for a single block.
-   * Only one thread have to write at once.
-   *
-   * @param blockId the ID of the block to write element.
-   * @param key     the key.
-   * @param element the element to write.
-   * @param <K>     the key type of the partitions.
-   * @throws BlockWriteException for any error occurred while trying to write a block.
-   *                             (This exception will be thrown to the scheduler
-   *                             through {@link edu.snu.nemo.runtime.executor.Executor} and
-   *                             have to be handled by the scheduler with fault tolerance mechanism.)
-   */
-  <K extends Serializable> void write(String blockId,
-                                      K key,
-                                      Object element) throws BlockWriteException;
-
-  /**
-   * Writes an iterable of {@link NonSerializedPartition}s to a block.
-   * If the block exists already, appends the data to it.
-   * Invariant: This method may not support concurrent write for a single block.
-   * Only one thread have to write at once.
-   *
-   * @param blockId    of the block.
-   * @param partitions to save to a block.
-   * @param <K>        the key type of the partitions.
-   * @throws BlockWriteException for any error occurred while trying to write a block.
-   *                             (This exception will be thrown to the scheduler
-   *                             through {@link edu.snu.nemo.runtime.executor.Executor} and
-   *                             have to be handled by the scheduler with fault tolerance mechanism.)
-   */
-  <K extends Serializable> void writePartitions(String blockId,
-                                                Iterable<NonSerializedPartition<K>> partitions)
-      throws BlockWriteException;
-
-  /**
-   * Writes an iterable of {@link SerializedPartition}s to a block.
-   * If the block exists already, appends the data to it.
-   * Invariant: This method may not support concurrent write for a single block.
-   * Only one thread have to write at once.
-   *
-   * @param blockId    of the block.
-   * @param partitions to save to a block.
-   * @param <K>        the key type of the partitions.
-   * @throws BlockWriteException for any error occurred while trying to write a block.
-=======
   Block createBlock(String blockId,
                     boolean readAsBytes,
                     boolean writeAsBytes) throws BlockWriteException;
@@ -108,18 +49,11 @@
    *
    * @param block the block to write.
    * @throws BlockWriteException if fail to write.
->>>>>>> 3943919f
    *                             (This exception will be thrown to the scheduler
    *                             through {@link edu.snu.nemo.runtime.executor.Executor} and
    *                             have to be handled by the scheduler with fault tolerance mechanism.)
    */
-<<<<<<< HEAD
-  <K extends Serializable> void writeSerializedPartitions(String blockId,
-                                                          Iterable<SerializedPartition<K>> partitions)
-      throws BlockWriteException;
-=======
   void writeBlock(Block block) throws BlockWriteException;
->>>>>>> 3943919f
 
   /**
    * Reads a committed block from this store.
@@ -130,44 +64,8 @@
    *                             (This exception will be thrown to the scheduler
    *                             through {@link edu.snu.nemo.runtime.executor.Executor} and
    *                             have to be handled by the scheduler with fault tolerance mechanism.)
-<<<<<<< HEAD
-   */
-  <K extends Serializable> Optional<Iterable<NonSerializedPartition<K>>> readPartitions(String blockId,
-                                                                                        KeyRange<K> keyRange)
-      throws BlockFetchException;
-
-  /**
-   * Retrieves {@link SerializedPartition}s in a specific {@link KeyRange} from a block.
-   *
-   * @param blockId  of the target block.
-   * @param keyRange the key range.
-   * @param <K>      the key type of the partitions.
-   * @return the result elements from the target block (if the target block exists).
-   * @throws BlockFetchException for any error occurred while trying to fetch a partition.
-   *                             (This exception will be thrown to the scheduler
-   *                             through {@link edu.snu.nemo.runtime.executor.Executor} and
-   *                             have to be handled by the scheduler with fault tolerance mechanism.)
-   */
-  <K extends Serializable> Optional<Iterable<SerializedPartition<K>>> readSerializedPartitions(String blockId,
-                                                                                               KeyRange<K> keyRange)
-      throws BlockFetchException;
-
-  /**
-   * Notifies that all writes for a block is end.
-   *
-   * @param blockId of the block.
-   * @param <K>     the key type of the partitions.
-   * @return the size of each partition if the data in the block is serialized.
-   * @throws BlockWriteException if fail to commit.
-   *                             (This exception will be thrown to the scheduler
-   *                             through {@link edu.snu.nemo.runtime.executor.Executor} and
-   *                             have to be handled by the scheduler with fault tolerance mechanism.)
-   */
-  <K extends Serializable> Optional<Map<K, Long>> commitBlock(String blockId) throws BlockWriteException;
-=======
    */
   Optional<Block> readBlock(String blockId) throws BlockFetchException;
->>>>>>> 3943919f
 
   /**
    * Deletes a block from this store.
@@ -179,9 +77,5 @@
    *                             through {@link edu.snu.nemo.runtime.executor.Executor} and
    *                             have to be handled by the scheduler with fault tolerance mechanism.)
    */
-<<<<<<< HEAD
-  boolean removeBlock(String blockId);
-=======
   boolean deleteBlock(String blockId);
->>>>>>> 3943919f
 }