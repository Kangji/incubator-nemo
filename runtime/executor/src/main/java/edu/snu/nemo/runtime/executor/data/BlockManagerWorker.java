--- conflicted
+++ resolved
@@ -441,25 +441,6 @@
         try {
           if (DataStoreProperty.Value.LocalFileStore.equals(blockStore)
               || DataStoreProperty.Value.GlusterFileStore.equals(blockStore)) {
-<<<<<<< HEAD
-            final FileStore fileStore = (FileStore) getBlockStore(blockStore);
-            for (final FileArea fileArea : fileStore.getFileAreas(blockId, keyRange)) {
-              try (final ByteOutputContext.ByteOutputStream stream = outputContext.newOutputStream()) {
-                stream.writeFileArea(fileArea);
-              }
-            }
-          } else {
-            final Optional<Iterable<SerializedPartition>> optionalResult = getBlockStore(blockStore)
-                .getSerializedPartitions(blockId, keyRange);
-            if (optionalResult.isPresent()) {
-              for (final SerializedPartition partition : optionalResult.get()) {
-                try (final ByteOutputContext.ByteOutputStream stream = outputContext.newOutputStream()) {
-                  stream.writeSerializedPartition(partition);
-                }
-              }
-            } else {
-              throw new IOException("Block is not found!");
-=======
             final List<FileArea> fileAreas = ((FileBlock) getBlockStore(blockStore)
                 .readBlock(blockId).get()).asFileAreas(keyRange);
             for (final FileArea fileArea : fileAreas) {
@@ -470,7 +451,6 @@
                 .readBlock(blockId).get().readSerializedPartitions(keyRange);
             for (final SerializedPartition partition : partitions) {
               outputContext.newOutputStream().writeSerializedPartition(partition).close();
->>>>>>> b4af16ef
             }
           }
           handleUsedData(blockStore, blockId);
