--- conflicted
+++ resolved
@@ -75,17 +75,13 @@
                   final DataTransferFactory dataTransferFactory,
                   final MetricManagerWorker metricMessageSender) {
     this.executorId = executorId;
-<<<<<<< HEAD
-    //this.executorService = Executors.newFixedThreadPool(executorCapacity);
-=======
->>>>>>> a015a161
     this.executorService = Executors.newCachedThreadPool();
     this.persistentConnectionToMasterMap = persistentConnectionToMasterMap;
     this.serializerManager = serializerManager;
     this.dataTransferFactory = dataTransferFactory;
     this.metricMessageSender = metricMessageSender;
     messageEnvironment.setupListener(MessageEnvironment.EXECUTOR_MESSAGE_LISTENER_ID, new ExecutorMessageReceiver());
-    LOG.info("Executor [{}] capacity is " + executorCapacity, executorId);
+    LOG.info("Executor [{}]", executorId);
   }
 
   public String getExecutorId() {
