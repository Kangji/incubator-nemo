--- conflicted
+++ resolved
@@ -274,13 +274,7 @@
     metricCollector.beginMeasurement(physicalTaskId, metric);
     final long writeStartTime = System.currentTimeMillis();
 
-<<<<<<< HEAD
-    taskToDataHandlerMap.get(task).getOutputWriters().forEach(outputWriter -> {
-      LOG.info("Write and close outputWriter of task {}", getPhysicalTaskId(task.getId()));
-=======
     getTaskDataHandler(task).getOutputWriters().forEach(outputWriter -> {
-      outputWriter.write();
->>>>>>> 7c84c0e2
       outputWriter.close();
       final Optional<Long> writtenBytes = outputWriter.getWrittenBytes();
       writtenBytes.ifPresent(writtenBytesList::add);
