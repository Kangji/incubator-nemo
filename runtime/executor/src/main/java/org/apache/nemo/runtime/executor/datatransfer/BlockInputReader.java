/*
 * Licensed to the Apache Software Foundation (ASF) under one
 * or more contributor license agreements.  See the NOTICE file
 * distributed with this work for additional information
 * regarding copyright ownership.  The ASF licenses this file
 * to you under the Apache License, Version 2.0 (the
 * "License"); you may not use this file except in compliance
 * with the License.  You may obtain a copy of the License at
 *
 *   http://www.apache.org/licenses/LICENSE-2.0
 *
 * Unless required by applicable law or agreed to in writing,
 * software distributed under the License is distributed on an
 * "AS IS" BASIS, WITHOUT WARRANTIES OR CONDITIONS OF ANY
 * KIND, either express or implied.  See the License for the
 * specific language governing permissions and limitations
 * under the License.
 */
package org.apache.nemo.runtime.executor.datatransfer;

<<<<<<< HEAD
import org.apache.commons.lang3.SerializationUtils;
=======
import org.apache.beam.repackaged.core.org.apache.commons.lang3.SerializationUtils;
>>>>>>> 4dd3ef0a
import org.apache.nemo.common.HashRange;
import org.apache.nemo.common.KeyRange;
import org.apache.nemo.common.exception.BlockFetchException;
import org.apache.nemo.common.exception.UnsupportedCommPatternException;
import org.apache.nemo.common.ir.edge.executionproperty.CommunicationPatternProperty;
import org.apache.nemo.common.ir.edge.executionproperty.DuplicateEdgeGroupProperty;
import org.apache.nemo.common.ir.edge.executionproperty.DuplicateEdgeGroupPropertyValue;
import org.apache.nemo.common.ir.edge.executionproperty.PartitionerProperty;
import org.apache.nemo.common.ir.executionproperty.EdgeExecutionProperty;
import org.apache.nemo.common.ir.executionproperty.ExecutionPropertyMap;
import org.apache.nemo.common.ir.vertex.IRVertex;
import org.apache.nemo.runtime.common.RuntimeIdManager;
import org.apache.nemo.runtime.common.plan.RuntimeEdge;
import org.apache.nemo.runtime.common.plan.StageEdge;
<<<<<<< HEAD
import org.apache.nemo.runtime.common.plan.Task;
=======
>>>>>>> 4dd3ef0a
import org.apache.nemo.runtime.executor.MetricMessageSender;
import org.apache.nemo.runtime.executor.data.BlockManagerWorker;
import org.apache.nemo.runtime.executor.data.DataUtil;

import java.util.ArrayList;
import java.util.Collections;
import java.util.List;
import java.util.Optional;
import java.util.concurrent.CompletableFuture;
import java.util.function.Predicate;

/**
 * Represents the input data transfer to a task.
 */
public final class BlockInputReader implements InputReader {
  private final BlockManagerWorker blockManagerWorker;
  private final MetricMessageSender metricMessageSender;
<<<<<<< HEAD

  private final Task dstTask;
=======
  private final String dstTaskId;
>>>>>>> 4dd3ef0a
  private final int dstTaskIndex;

  /**
   * Attributes that specify how we should read the input.
   */
  private final IRVertex srcVertex;
  private final RuntimeEdge runtimeEdge;

<<<<<<< HEAD
  BlockInputReader(final Task dstTask,
=======
  BlockInputReader(final String dstTaskId,
>>>>>>> 4dd3ef0a
                   final IRVertex srcVertex,
                   final RuntimeEdge runtimeEdge,
                   final BlockManagerWorker blockManagerWorker,
                   final MetricMessageSender metricMessageSender) {
<<<<<<< HEAD
    this.dstTask = dstTask;
    this.dstTaskIndex = RuntimeIdManager.getIndexFromTaskId(dstTask.getTaskId());
=======
    this.dstTaskId = dstTaskId;
    this.dstTaskIndex = RuntimeIdManager.getIndexFromTaskId(dstTaskId);
>>>>>>> 4dd3ef0a
    this.srcVertex = srcVertex;
    this.runtimeEdge = runtimeEdge;
    this.blockManagerWorker = blockManagerWorker;
    this.metricMessageSender = metricMessageSender;
  }

  @Override
  public List<CompletableFuture<DataUtil.IteratorWithNumBytes>> read() {
    final Optional<CommunicationPatternProperty.Value> comValueOptional =
      runtimeEdge.getPropertyValue(CommunicationPatternProperty.class);
    final CommunicationPatternProperty.Value comValue = comValueOptional.orElseThrow(IllegalStateException::new);

    switch (comValue) {
      case ONE_TO_ONE:
        return Collections.singletonList(readOneToOne());
      case BROADCAST:
        return readBroadcast(index -> true);
      case SHUFFLE:
        return readDataInRange(index -> true);
      default:
        throw new UnsupportedCommPatternException(new Exception("Communication pattern not supported"));
    }
  }

  @Override
  public CompletableFuture<DataUtil.IteratorWithNumBytes> retry(final int desiredIndex) {
    final Optional<CommunicationPatternProperty.Value> comValueOptional =
      runtimeEdge.getPropertyValue(CommunicationPatternProperty.class);
    final CommunicationPatternProperty.Value comValue = comValueOptional.orElseThrow(IllegalStateException::new);

    switch (comValue) {
      case ONE_TO_ONE:
        return readOneToOne();
      case BROADCAST:
        return checkSingleElement(readBroadcast(index -> index == desiredIndex));
      case SHUFFLE:
        return checkSingleElement(readDataInRange(index -> index == desiredIndex));
      default:
        throw new UnsupportedCommPatternException(new Exception("Communication pattern not supported"));
    }
  }

  @Override
  public IRVertex getSrcIrVertex() {
    return srcVertex;
  }

  @Override
  public ExecutionPropertyMap<EdgeExecutionProperty> getProperties() {
    return runtimeEdge.getExecutionProperties();
  }

  private CompletableFuture<DataUtil.IteratorWithNumBytes> checkSingleElement(
    final List<CompletableFuture<DataUtil.IteratorWithNumBytes>> list) {
    if (list.size() != 1) {
      throw new IllegalArgumentException(list.toString());
    }
    return list.get(0);
  }

  /**
   * See {@link RuntimeIdManager#generateBlockIdWildcard(String, int)} for information on block wildcards.
   *
   * @param producerTaskIndex to use.
   * @return wildcard block id that corresponds to "ANY" task attempt of the task index.
   */
  private String generateWildCardBlockId(final int producerTaskIndex) {
    final Optional<DuplicateEdgeGroupPropertyValue> duplicateDataProperty =
      runtimeEdge.getPropertyValue(DuplicateEdgeGroupProperty.class);
    if (!duplicateDataProperty.isPresent() || duplicateDataProperty.get().getGroupSize() <= 1) {
      return RuntimeIdManager.generateBlockIdWildcard(runtimeEdge.getId(), producerTaskIndex);
    }
    final String duplicateEdgeId = duplicateDataProperty.get().getRepresentativeEdgeId();
    return RuntimeIdManager.generateBlockIdWildcard(duplicateEdgeId, producerTaskIndex);
  }

  private CompletableFuture<DataUtil.IteratorWithNumBytes> readOneToOne() {
    final String blockIdWildcard = generateWildCardBlockId(dstTaskIndex);
    return blockManagerWorker.readBlock(
      blockIdWildcard, runtimeEdge.getId(), runtimeEdge.getExecutionProperties(), HashRange.all());
  }

  private List<CompletableFuture<DataUtil.IteratorWithNumBytes>> readBroadcast(final Predicate<Integer> predicate) {
    final int numSrcTasks = InputReader.getSourceParallelism(this);
    final List<CompletableFuture<DataUtil.IteratorWithNumBytes>> futures = new ArrayList<>();
    for (int srcTaskIdx = 0; srcTaskIdx < numSrcTasks; srcTaskIdx++) {
      if (predicate.test(srcTaskIdx)) {
        final String blockIdWildcard = generateWildCardBlockId(srcTaskIdx);
        futures.add(blockManagerWorker.readBlock(
          blockIdWildcard, runtimeEdge.getId(), runtimeEdge.getExecutionProperties(), HashRange.all()));
      }
    }

    return futures;
  }

  /**
   * Read data in the assigned range of hash value.
   *
   * @return the list of the completable future of the data.
   */
  private List<CompletableFuture<DataUtil.IteratorWithNumBytes>> readDataInRange(final Predicate<Integer> predicate) {
    assert (runtimeEdge instanceof StageEdge);
    final List<KeyRange> keyRangeList = ((StageEdge) runtimeEdge).getKeyRanges();
    final KeyRange hashRangeToRead = keyRangeList.get(dstTaskIndex);
    if (hashRangeToRead == null) {
      throw new BlockFetchException(
        new Throwable("The hash range to read is not assigned to " + dstTaskIndex + "'th task"));
    }
    final int partitionerProperty = ((StageEdge) runtimeEdge).getPropertyValue(PartitionerProperty.class).get().right();
    final int taskSize = ((HashRange) hashRangeToRead).rangeEndExclusive()
      - ((HashRange) hashRangeToRead).rangeBeginInclusive();
<<<<<<< HEAD
    metricMessageSender.send("TaskMetric", dstTask.getTaskId(), "taskSizeRatio",
      SerializationUtils.serialize(partitionerProperty / taskSize));

=======
    metricMessageSender.send("TaskMetric", dstTaskId, "taskSizeRatio",
      SerializationUtils.serialize(partitionerProperty / taskSize));
>>>>>>> 4dd3ef0a
    final int numSrcTasks = InputReader.getSourceParallelism(this);
    final List<CompletableFuture<DataUtil.IteratorWithNumBytes>> futures = new ArrayList<>();
    for (int srcTaskIdx = 0; srcTaskIdx < numSrcTasks; srcTaskIdx++) {
      if (predicate.test(srcTaskIdx)) {
        final String blockIdWildcard = generateWildCardBlockId(srcTaskIdx);
        futures.add(blockManagerWorker.readBlock(
          blockIdWildcard, runtimeEdge.getId(), runtimeEdge.getExecutionProperties(), hashRangeToRead));
      }
    }

    return futures;
  }
}<|MERGE_RESOLUTION|>--- conflicted
+++ resolved
@@ -18,11 +18,7 @@
  */
 package org.apache.nemo.runtime.executor.datatransfer;
 
-<<<<<<< HEAD
-import org.apache.commons.lang3.SerializationUtils;
-=======
 import org.apache.beam.repackaged.core.org.apache.commons.lang3.SerializationUtils;
->>>>>>> 4dd3ef0a
 import org.apache.nemo.common.HashRange;
 import org.apache.nemo.common.KeyRange;
 import org.apache.nemo.common.exception.BlockFetchException;
@@ -37,10 +33,6 @@
 import org.apache.nemo.runtime.common.RuntimeIdManager;
 import org.apache.nemo.runtime.common.plan.RuntimeEdge;
 import org.apache.nemo.runtime.common.plan.StageEdge;
-<<<<<<< HEAD
-import org.apache.nemo.runtime.common.plan.Task;
-=======
->>>>>>> 4dd3ef0a
 import org.apache.nemo.runtime.executor.MetricMessageSender;
 import org.apache.nemo.runtime.executor.data.BlockManagerWorker;
 import org.apache.nemo.runtime.executor.data.DataUtil;
@@ -58,12 +50,7 @@
 public final class BlockInputReader implements InputReader {
   private final BlockManagerWorker blockManagerWorker;
   private final MetricMessageSender metricMessageSender;
-<<<<<<< HEAD
-
-  private final Task dstTask;
-=======
   private final String dstTaskId;
->>>>>>> 4dd3ef0a
   private final int dstTaskIndex;
 
   /**
@@ -72,22 +59,13 @@
   private final IRVertex srcVertex;
   private final RuntimeEdge runtimeEdge;
 
-<<<<<<< HEAD
-  BlockInputReader(final Task dstTask,
-=======
   BlockInputReader(final String dstTaskId,
->>>>>>> 4dd3ef0a
                    final IRVertex srcVertex,
                    final RuntimeEdge runtimeEdge,
                    final BlockManagerWorker blockManagerWorker,
                    final MetricMessageSender metricMessageSender) {
-<<<<<<< HEAD
-    this.dstTask = dstTask;
-    this.dstTaskIndex = RuntimeIdManager.getIndexFromTaskId(dstTask.getTaskId());
-=======
     this.dstTaskId = dstTaskId;
     this.dstTaskIndex = RuntimeIdManager.getIndexFromTaskId(dstTaskId);
->>>>>>> 4dd3ef0a
     this.srcVertex = srcVertex;
     this.runtimeEdge = runtimeEdge;
     this.blockManagerWorker = blockManagerWorker;
@@ -200,14 +178,8 @@
     final int partitionerProperty = ((StageEdge) runtimeEdge).getPropertyValue(PartitionerProperty.class).get().right();
     final int taskSize = ((HashRange) hashRangeToRead).rangeEndExclusive()
       - ((HashRange) hashRangeToRead).rangeBeginInclusive();
-<<<<<<< HEAD
-    metricMessageSender.send("TaskMetric", dstTask.getTaskId(), "taskSizeRatio",
-      SerializationUtils.serialize(partitionerProperty / taskSize));
-
-=======
     metricMessageSender.send("TaskMetric", dstTaskId, "taskSizeRatio",
       SerializationUtils.serialize(partitionerProperty / taskSize));
->>>>>>> 4dd3ef0a
     final int numSrcTasks = InputReader.getSourceParallelism(this);
     final List<CompletableFuture<DataUtil.IteratorWithNumBytes>> futures = new ArrayList<>();
     for (int srcTaskIdx = 0; srcTaskIdx < numSrcTasks; srcTaskIdx++) {
