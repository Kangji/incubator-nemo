--- conflicted
+++ resolved
@@ -153,15 +153,10 @@
           e.getPropertyValue(CompressionProperty.class).orElse(null),
           e.getPropertyValue(DecompressionProperty.class).orElse(null))));
 
-<<<<<<< HEAD
-      final TaskExecutor executor = new TaskExecutor(task, irDag, taskStateManager, intermediateDataIOFactory,
-        broadcastManagerWorker, metricMessageSender, persistentConnectionToMasterMap);
+      final TaskExecutor executor = new TaskExecutor(task, taskInternalIRDAG, taskStateManager, intermediateDataIOFactory, broadcastManagerWorker,
+        metricMessageSender, persistentConnectionToMasterMap);
       this.taskExecutorList.add(executor);
       executor.execute();
-=======
-      new TaskExecutor(task, taskInternalIRDAG, taskStateManager, intermediateDataIOFactory, broadcastManagerWorker,
-        metricMessageSender, persistentConnectionToMasterMap).execute();
->>>>>>> f6cbba63
     } catch (final Exception e) {
       persistentConnectionToMasterMap.getMessageSender(MessageEnvironment.RUNTIME_MASTER_MESSAGE_LISTENER_ID).send(
         ControlMessage.Message.newBuilder()
