--- conflicted
+++ resolved
@@ -25,7 +25,6 @@
 import org.apache.nemo.runtime.common.message.MessageUtils;
 import org.apache.nemo.runtime.common.message.PersistentConnectionToMasterMap;
 import org.apache.nemo.runtime.common.metric.StateTransitionEvent;
-import org.apache.nemo.runtime.common.metric.TaskMetric;
 import org.apache.nemo.runtime.common.plan.Task;
 import org.apache.nemo.runtime.common.state.TaskState;
 import org.apache.reef.annotations.audience.EvaluatorSide;
@@ -60,15 +59,9 @@
     this.persistentConnectionToMasterMap = persistentConnectionToMasterMap;
     this.metricMessageSender = metricMessageSender;
 
-<<<<<<< HEAD
-    metricMessageSender.send(METRIC, taskId, TaskMetric.TaskMetrics.TASK_CONTAINER_ID.toString(),
-      SerializationUtils.serialize(executorId));
-    metricMessageSender.send(METRIC, taskId, TaskMetric.TaskMetrics.TASK_SCHEDULE_ATTEMPT.toString(),
-=======
     metricMessageSender.send(METRIC, taskId, "containerId",
       SerializationUtils.serialize(executorId));
     metricMessageSender.send(METRIC, taskId, "scheduleAttempt",
->>>>>>> 05ed18d8
       SerializationUtils.serialize(attemptIdx));
   }
 
@@ -82,16 +75,8 @@
   public synchronized void onTaskStateChanged(final TaskState.State newState,
                                               final Optional<String> vertexPutOnHold,
                                               final Optional<TaskState.RecoverableTaskFailureCause> cause) {
-<<<<<<< HEAD
-    metricMessageSender.send("TaskMetric", taskId,
-      TaskMetric.TaskMetrics.TASK_STATE_TRANSITION_EVENT.toString(),
-      SerializationUtils.serialize(new StateTransitionEvent<>(
-        System.currentTimeMillis(), null, newState
-      )));
-=======
     metricMessageSender.send(METRIC, taskId, "stateTransitionEvent",
       SerializationUtils.serialize(new StateTransitionEvent<>(System.currentTimeMillis(), null, newState)));
->>>>>>> 05ed18d8
 
     switch (newState) {
       case EXECUTING:
