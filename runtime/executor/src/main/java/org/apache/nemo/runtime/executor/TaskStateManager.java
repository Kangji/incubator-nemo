/*
 * Licensed to the Apache Software Foundation (ASF) under one
 * or more contributor license agreements.  See the NOTICE file
 * distributed with this work for additional information
 * regarding copyright ownership.  The ASF licenses this file
 * to you under the Apache License, Version 2.0 (the
 * "License"); you may not use this file except in compliance
 * with the License.  You may obtain a copy of the License at
 *
 *   http://www.apache.org/licenses/LICENSE-2.0
 *
 * Unless required by applicable law or agreed to in writing,
 * software distributed under the License is distributed on an
 * "AS IS" BASIS, WITHOUT WARRANTIES OR CONDITIONS OF ANY
 * KIND, either express or implied.  See the License for the
 * specific language governing permissions and limitations
 * under the License.
 */
package org.apache.nemo.runtime.executor;

import org.apache.commons.lang3.SerializationUtils;
import org.apache.nemo.runtime.common.RuntimeIdManager;
import org.apache.nemo.runtime.common.comm.ControlMessage;
import org.apache.nemo.runtime.common.message.MessageEnvironment;
import org.apache.nemo.runtime.common.message.MessageUtils;
import org.apache.nemo.runtime.common.message.PersistentConnectionToMasterMap;
import org.apache.nemo.runtime.common.metric.StateTransitionEvent;
import org.apache.nemo.runtime.common.plan.Task;
import org.apache.nemo.runtime.common.state.TaskState;
import org.apache.reef.annotations.audience.EvaluatorSide;
import org.slf4j.Logger;
import org.slf4j.LoggerFactory;

import java.util.Optional;

/**
 * Manages the states related to a task.
 * The methods of this class are synchronized.
 */
@EvaluatorSide
public final class TaskStateManager {
  private static final Logger LOG = LoggerFactory.getLogger(TaskStateManager.class.getName());

  private final String taskId;
  private final int attemptIdx;
  private final String executorId;
  private final MetricMessageSender metricMessageSender;
  private final PersistentConnectionToMasterMap persistentConnectionToMasterMap;

  private static final String METRIC = "TaskMetric";

  public TaskStateManager(final Task task,
                          final String executorId,
                          final PersistentConnectionToMasterMap persistentConnectionToMasterMap,
                          final MetricMessageSender metricMessageSender) {
    this.taskId = task.getTaskId();
    this.attemptIdx = task.getAttemptIdx();
    this.executorId = executorId;
    this.persistentConnectionToMasterMap = persistentConnectionToMasterMap;
    this.metricMessageSender = metricMessageSender;

    metricMessageSender.send(METRIC, taskId, "containerId", SerializationUtils.serialize(executorId));
    metricMessageSender.send(METRIC, taskId, "scheduleAttempt", SerializationUtils.serialize(attemptIdx));
  }

  /**
   * Updates the state of the task.
   *
   * @param newState        of the task.
   * @param vertexPutOnHold the vertex put on hold.
   * @param cause           only provided as non-empty upon recoverable failures.
   */
  public synchronized void onTaskStateChanged(final TaskState.State newState,
                                              final Optional<String> vertexPutOnHold,
                                              final Optional<TaskState.RecoverableTaskFailureCause> cause) {
<<<<<<< HEAD
    metricMessageSender.send("TaskMetric", taskId, "stateTransitionEvent",
      SerializationUtils.serialize(new StateTransitionEvent<>(
        System.currentTimeMillis(), null, newState
      )));
=======
    metricMessageSender.send(METRIC, taskId, "stateTransitionEvent",
      SerializationUtils.serialize(new StateTransitionEvent<>(System.currentTimeMillis(), null, newState)));
>>>>>>> 4dd3ef0a

    switch (newState) {
      case EXECUTING:
        LOG.debug("Executing Task ID {}...", this.taskId);
        break;
      case COMPLETE:
        LOG.debug("Task ID {} complete!", this.taskId);
        notifyTaskStateToMaster(newState, Optional.empty(), cause);
        break;
      case SHOULD_RETRY:
        LOG.debug("Task ID {} failed (recoverable).", this.taskId);
        notifyTaskStateToMaster(newState, Optional.empty(), cause);
        break;
      case FAILED:
        LOG.debug("Task ID {} failed (unrecoverable).", this.taskId);
        notifyTaskStateToMaster(newState, Optional.empty(), cause);
        break;
      case ON_HOLD:
        LOG.debug("Task ID {} put on hold.", this.taskId);
        notifyTaskStateToMaster(newState, vertexPutOnHold, cause);
        break;
      default:
        throw new IllegalStateException("Illegal state at this point");
    }
  }

  /**
   * Notifies the change in task state to master.
   *
   * @param newState        of the task.
   * @param vertexPutOnHold the vertex put on hold.
   * @param cause           only provided as non-empty upon recoverable failures.
   */
  private void notifyTaskStateToMaster(final TaskState.State newState,
                                       final Optional<String> vertexPutOnHold,
                                       final Optional<TaskState.RecoverableTaskFailureCause> cause) {
    final ControlMessage.TaskStateChangedMsg.Builder msgBuilder =
      ControlMessage.TaskStateChangedMsg.newBuilder()
        .setExecutorId(executorId)
        .setTaskId(taskId)
        .setAttemptIdx(attemptIdx)
        .setState(MessageUtils.convertState(newState));
    vertexPutOnHold.ifPresent(msgBuilder::setVertexPutOnHoldId);
    cause.ifPresent(c -> msgBuilder.setFailureCause(MessageUtils.convertFailureCause(c)));

    // Send taskStateChangedMsg to master!
    persistentConnectionToMasterMap.getMessageSender(MessageEnvironment.RUNTIME_MASTER_MESSAGE_LISTENER_ID).send(
      ControlMessage.Message.newBuilder()
        .setId(RuntimeIdManager.generateMessageId())
        .setListenerId(MessageEnvironment.RUNTIME_MASTER_MESSAGE_LISTENER_ID)
        .setType(ControlMessage.MessageType.TaskStateChanged)
        .setTaskStateChangedMsg(msgBuilder.build())
        .build());
  }

  // Tentative
  public void getCurrentTaskExecutionState() {
  }
}<|MERGE_RESOLUTION|>--- conflicted
+++ resolved
@@ -73,15 +73,8 @@
   public synchronized void onTaskStateChanged(final TaskState.State newState,
                                               final Optional<String> vertexPutOnHold,
                                               final Optional<TaskState.RecoverableTaskFailureCause> cause) {
-<<<<<<< HEAD
-    metricMessageSender.send("TaskMetric", taskId, "stateTransitionEvent",
-      SerializationUtils.serialize(new StateTransitionEvent<>(
-        System.currentTimeMillis(), null, newState
-      )));
-=======
     metricMessageSender.send(METRIC, taskId, "stateTransitionEvent",
       SerializationUtils.serialize(new StateTransitionEvent<>(System.currentTimeMillis(), null, newState)));
->>>>>>> 4dd3ef0a
 
     switch (newState) {
       case EXECUTING:
