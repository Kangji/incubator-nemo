/*
 * Licensed to the Apache Software Foundation (ASF) under one
 * or more contributor license agreements.  See the NOTICE file
 * distributed with this work for additional information
 * regarding copyright ownership.  The ASF licenses this file
 * to you under the Apache License, Version 2.0 (the
 * "License"); you may not use this file except in compliance
 * with the License.  You may obtain a copy of the License at
 *
 *   http://www.apache.org/licenses/LICENSE-2.0
 *
 * Unless required by applicable law or agreed to in writing,
 * software distributed under the License is distributed on an
 * "AS IS" BASIS, WITHOUT WARRANTIES OR CONDITIONS OF ANY
 * KIND, either express or implied.  See the License for the
 * specific language governing permissions and limitations
 * under the License.
 */
package org.apache.nemo.runtime.executor.task;

import com.google.common.collect.Lists;
import org.apache.nemo.common.Pair;
import org.apache.nemo.common.dag.DAG;
import org.apache.nemo.common.dag.Edge;
import org.apache.nemo.common.ir.OutputCollector;
import org.apache.nemo.common.ir.Readable;
import org.apache.nemo.common.ir.edge.executionproperty.AdditionalOutputTagProperty;
import org.apache.nemo.common.ir.edge.executionproperty.BroadcastVariableIdProperty;
import org.apache.nemo.common.ir.vertex.*;
import org.apache.nemo.common.ir.vertex.transform.AggregateMetricTransform;
import org.apache.nemo.common.ir.vertex.transform.Transform;
import org.apache.nemo.runtime.executor.datatransfer.MultiInputWatermarkManager;
import org.apache.nemo.common.punctuation.Watermark;
import org.apache.nemo.common.punctuation.Finishmark;
import org.apache.nemo.runtime.common.RuntimeIdManager;
import org.apache.nemo.runtime.common.comm.ControlMessage;
import org.apache.nemo.runtime.common.message.MessageEnvironment;
import org.apache.nemo.runtime.common.message.PersistentConnectionToMasterMap;
import org.apache.nemo.runtime.common.plan.Task;
import org.apache.nemo.runtime.common.plan.StageEdge;
import org.apache.nemo.runtime.common.plan.RuntimeEdge;
import org.apache.nemo.runtime.common.state.TaskState;
import org.apache.nemo.runtime.executor.MetricMessageSender;
import org.apache.nemo.runtime.executor.TaskStateManager;
import org.apache.nemo.runtime.executor.TransformContextImpl;
import org.apache.nemo.runtime.executor.data.BroadcastManagerWorker;
import org.apache.nemo.runtime.executor.datatransfer.*;

import java.io.IOException;
import java.util.*;
import java.util.stream.Collectors;

import org.apache.commons.lang3.SerializationUtils;
import org.apache.commons.lang3.exception.ExceptionUtils;
import org.apache.nemo.runtime.executor.datatransfer.DynOptDataOutputCollector;
import org.apache.nemo.runtime.executor.datatransfer.OperatorVertexOutputCollector;
import org.slf4j.Logger;
import org.slf4j.LoggerFactory;

import javax.annotation.concurrent.NotThreadSafe;

/**
 * Executes a task.
 * Should be accessed by a single thread.
 */
@NotThreadSafe
public final class TaskExecutor {
  private static final Logger LOG = LoggerFactory.getLogger(TaskExecutor.class.getName());

  // Essential information
  private boolean isExecuted;
  private final String taskId;
  private final TaskStateManager taskStateManager;
  private final List<DataFetcher> nonBroadcastDataFetchers;
  private final BroadcastManagerWorker broadcastManagerWorker;
  private final List<VertexHarness> sortedHarnesses;

  // Metrics information
  private long boundedSourceReadTime = 0;
  private long serializedReadBytes = 0;
  private long encodedReadBytes = 0;
  private final MetricMessageSender metricMessageSender;

  // Dynamic optimization
  private String idOfVertexPutOnHold;

  private final PersistentConnectionToMasterMap persistentConnectionToMasterMap;

  /**
   * Constructor.
   *
   * @param task                   Task with information needed during execution.
   * @param irVertexDag            A DAG of vertices.
   * @param taskStateManager       State manager for this Task.
   * @param intermediateDataIOFactory    For reading from/writing to data to other tasks.
   * @param broadcastManagerWorker For broadcasts.
   * @param metricMessageSender    For sending metric with execution stats to the master.
   * @param persistentConnectionToMasterMap For sending messages to the master.
   */
  public TaskExecutor(final Task task,
                      final DAG<IRVertex, RuntimeEdge<IRVertex>> irVertexDag,
                      final TaskStateManager taskStateManager,
                      final IntermediateDataIOFactory intermediateDataIOFactory,
                      final BroadcastManagerWorker broadcastManagerWorker,
                      final MetricMessageSender metricMessageSender,
                      final PersistentConnectionToMasterMap persistentConnectionToMasterMap) {
    // Essential information
    this.isExecuted = false;
    this.taskId = task.getTaskId();
    this.taskStateManager = taskStateManager;
    this.broadcastManagerWorker = broadcastManagerWorker;

    // Metric sender
    this.metricMessageSender = metricMessageSender;

    // Dynamic optimization
    // Assigning null is very bad, but we are keeping this for now
    this.idOfVertexPutOnHold = null;

    this.persistentConnectionToMasterMap = persistentConnectionToMasterMap;

    // Prepare data structures
    final Pair<List<DataFetcher>, List<VertexHarness>> pair = prepare(task, irVertexDag, intermediateDataIOFactory);
    this.nonBroadcastDataFetchers = pair.left();
    this.sortedHarnesses = pair.right();
  }

<<<<<<< HEAD
  private List<Object> getIncomingEdges(
    final Task task,
    final DAG<IRVertex, RuntimeEdge<IRVertex>> irVertexDag,
    final IRVertex childVertex) {
    final List<Object> edges = new ArrayList<>();
=======
  // Get all of the intra-task edges + inter-task edges
  private List<Edge> getAllIncomingEdges(
    final Task task,
    final DAG<IRVertex, RuntimeEdge<IRVertex>> irVertexDag,
    final IRVertex childVertex) {
    final List<Edge> edges = new ArrayList<>();
>>>>>>> dc3519f5
    edges.addAll(irVertexDag.getIncomingEdgesOf(childVertex));
    final List<StageEdge> taskEdges = task.getTaskIncomingEdges().stream()
      .filter(edge -> edge.getDstIRVertex().getId().equals(childVertex.getId()))
      .collect(Collectors.toList());
    edges.addAll(taskEdges);
    return edges;
  }


  /**
   * Converts the DAG of vertices into pointer-based DAG of vertex harnesses.
   * This conversion is necessary for constructing concrete data channels for each vertex's inputs and outputs.
   * <p>
   * - Source vertex read: Explicitly handled (SourceVertexDataFetcher)
   * - Sink vertex write: Implicitly handled within the vertex
   * <p>
   * - Parent-task read: Explicitly handled (ParentTaskDataFetcher)
   * - Children-task write: Explicitly handled (VertexHarness)
   * <p>
   * - Intra-task read: Implicitly handled when performing Intra-task writes
   * - Intra-task write: Explicitly handled (VertexHarness)
   * <p>
   * For element-wise data processing, we traverse vertex harnesses from the roots to the leaves for each element.
   * This means that overheads associated with jumping from one harness to the other should be minimal.
   * For example, we should never perform an expensive hash operation to traverse the harnesses.
   *
   * @param task        task.
   * @param irVertexDag dag.
   * @param intermediateDataIOFactory intermediate IO.
   * @return fetchers and harnesses.
   */
  private Pair<List<DataFetcher>, List<VertexHarness>> prepare(
    final Task task,
    final DAG<IRVertex, RuntimeEdge<IRVertex>> irVertexDag,
    final IntermediateDataIOFactory intermediateDataIOFactory) {
    final int taskIndex = RuntimeIdManager.getIndexFromTaskId(task.getTaskId());

    // Traverse in a reverse-topological order to ensure that each visited vertex's children vertices exist.
    final List<IRVertex> reverseTopologicallySorted = Lists.reverse(irVertexDag.getTopologicalSort());

    // Build a map for edge as a key and edge index as a value
    // This variable is used for creating NextIntraTaskOperatorInfo
    // in {@link this#getInternalMainOutputs and this#internalMainOutputs}
    final Map<Edge, Integer> edgeIndexMap = new HashMap<>();
    reverseTopologicallySorted.forEach(childVertex -> {
<<<<<<< HEAD
      final List<Object> edges = getIncomingEdges(task, irVertexDag, childVertex);
      for (int edgeIndex = 0; edgeIndex < edges.size(); edgeIndex++) {
        final RuntimeEdge<IRVertex> edge = (RuntimeEdge<IRVertex>) edges.get(edgeIndex);
=======
      final List<Edge> edges = getAllIncomingEdges(task, irVertexDag, childVertex);
      for (int edgeIndex = 0; edgeIndex < edges.size(); edgeIndex++) {
        final Edge edge = edges.get(edgeIndex);
>>>>>>> dc3519f5
        edgeIndexMap.putIfAbsent(edge, edgeIndex);
      }
    });

    // Build a map for InputWatermarkManager for each operator vertex
    // This variable is used for creating NextIntraTaskOperatorInfo
    // in {@link this#getInternalMainOutputs and this#internalMainOutputs}
    final Map<IRVertex, InputWatermarkManager> operatorWatermarkManagerMap = new HashMap<>();
    reverseTopologicallySorted.forEach(childVertex -> {

      if (childVertex instanceof OperatorVertex) {
<<<<<<< HEAD
        final List<Object> edges = getIncomingEdges(task, irVertexDag, childVertex);
=======
        final List<Edge> edges = getAllIncomingEdges(task, irVertexDag, childVertex);
>>>>>>> dc3519f5
        if (edges.size() == 1) {
          operatorWatermarkManagerMap.putIfAbsent(childVertex,
            new SingleInputWatermarkManager(
              new OperatorWatermarkCollector((OperatorVertex) childVertex)));
        } else {
          operatorWatermarkManagerMap.putIfAbsent(childVertex,
            new MultiInputWatermarkManager(edges.size(),
              new OperatorWatermarkCollector((OperatorVertex) childVertex)));
        }
      }

    });

    // Create a harness for each vertex
    final List<DataFetcher> nonBroadcastDataFetcherList = new ArrayList<>();
    final Map<String, VertexHarness> vertexIdToHarness = new HashMap<>();

    reverseTopologicallySorted.forEach(irVertex -> {
      final Optional<Readable> sourceReader = getSourceVertexReader(irVertex, task.getIrVertexIdToReadable());
      if (sourceReader.isPresent() != irVertex instanceof SourceVertex) {
        throw new IllegalStateException(irVertex.toString());
      }

      // Additional outputs
      final Map<String, List<NextIntraTaskOperatorInfo>> internalAdditionalOutputMap =
        getInternalAdditionalOutputMap(irVertex, irVertexDag, edgeIndexMap, operatorWatermarkManagerMap);
      final Map<String, List<OutputWriter>> externalAdditionalOutputMap =
        getExternalAdditionalOutputMap(irVertex, task.getTaskOutgoingEdges(), intermediateDataIOFactory);

      // Main outputs
      final List<NextIntraTaskOperatorInfo> internalMainOutputs =
        getInternalMainOutputs(irVertex, irVertexDag, edgeIndexMap, operatorWatermarkManagerMap);
      final List<OutputWriter> externalMainOutputs =
        getExternalMainOutputs(irVertex, task.getTaskOutgoingEdges(), intermediateDataIOFactory);

      final OutputCollector outputCollector;

      if (irVertex instanceof OperatorVertex
        && ((OperatorVertex) irVertex).getTransform() instanceof AggregateMetricTransform) {
        outputCollector = new DynOptDataOutputCollector(
          irVertex, persistentConnectionToMasterMap, this);
      } else {
        outputCollector = new OperatorVertexOutputCollector(
          irVertex, internalMainOutputs, internalAdditionalOutputMap,
          externalMainOutputs, externalAdditionalOutputMap);
      }

      // Create VERTEX HARNESS
      final VertexHarness vertexHarness = new VertexHarness(
        irVertex, outputCollector, new TransformContextImpl(broadcastManagerWorker),
        externalMainOutputs, externalAdditionalOutputMap);

      prepareTransform(vertexHarness);
      vertexIdToHarness.put(irVertex.getId(), vertexHarness);

      // Prepare data READ
      // Source read
      if (irVertex instanceof SourceVertex) {
        // Source vertex read
        nonBroadcastDataFetcherList.add(new SourceVertexDataFetcher(
          (SourceVertex) irVertex, sourceReader.get(), outputCollector));
      }

      // Parent-task read (broadcasts)
      final List<StageEdge> inEdgesForThisVertex = task.getTaskIncomingEdges()
        .stream()
        .filter(inEdge -> inEdge.getDstIRVertex().getId().equals(irVertex.getId()))
        .collect(Collectors.toList());
      final List<StageEdge> broadcastInEdges = inEdgesForThisVertex
        .stream()
        .filter(stageEdge -> stageEdge.getPropertyValue(BroadcastVariableIdProperty.class).isPresent())
        .collect(Collectors.toList());
      final List<InputReader> broadcastReaders =
        getParentTaskReaders(taskIndex, broadcastInEdges, intermediateDataIOFactory);
      if (broadcastInEdges.size() != broadcastReaders.size()) {
        throw new IllegalStateException(broadcastInEdges.toString() + ", " + broadcastReaders.toString());
      }
      for (int i = 0; i < broadcastInEdges.size(); i++) {
        final StageEdge inEdge = broadcastInEdges.get(i);
        broadcastManagerWorker.registerInputReader(
          inEdge.getPropertyValue(BroadcastVariableIdProperty.class)
            .orElseThrow(() -> new IllegalStateException(inEdge.toString())),
          broadcastReaders.get(i));
      }

      // Parent-task read (non-broadcasts)
      final List<StageEdge> nonBroadcastInEdges = new ArrayList<>(inEdgesForThisVertex);
      nonBroadcastInEdges.removeAll(broadcastInEdges);

      nonBroadcastInEdges
        .stream()
        .map(incomingEdge ->
          Pair.of(incomingEdge, intermediateDataIOFactory
            .createReader(taskIndex, incomingEdge.getSrcIRVertex(), incomingEdge)))
        .forEach(pair -> {
          if (irVertex instanceof OperatorVertex) {
            final StageEdge edge = pair.left();
            final int edgeIndex = edgeIndexMap.get(edge);
            final InputWatermarkManager watermarkManager = operatorWatermarkManagerMap.get(irVertex);
            final InputReader parentTaskReader = pair.right();
            if (parentTaskReader instanceof PipeInputReader) {
              nonBroadcastDataFetcherList.add(
                new MultiThreadParentTaskDataFetcher(parentTaskReader.getSrcIrVertex(), parentTaskReader,
                  new DataFetcherOutputCollector((OperatorVertex) irVertex, edgeIndex, watermarkManager)));
            } else {
              nonBroadcastDataFetcherList.add(
                new ParentTaskDataFetcher(parentTaskReader.getSrcIrVertex(), parentTaskReader,
                  new DataFetcherOutputCollector((OperatorVertex) irVertex, edgeIndex, watermarkManager)));
            }
          }
        });
    });

    final List<VertexHarness> sortedHarnessList = irVertexDag.getTopologicalSort()
      .stream()
      .map(vertex -> vertexIdToHarness.get(vertex.getId()))
      .collect(Collectors.toList());

    return Pair.of(nonBroadcastDataFetcherList, sortedHarnessList);
  }

  /**
   * Process a data element down the DAG dependency.
   */
  private void processElement(final OutputCollector outputCollector, final Object dataElement) {
    outputCollector.emit(dataElement);
  }

  private void processWatermark(final OutputCollector outputCollector, final Watermark watermark) {
    outputCollector.emitWatermark(watermark);
  }

  /**
   * Execute a task, while handling unrecoverable errors and exceptions.
   */
  public void execute() {
    try {
      doExecute();
    } catch (Throwable throwable) {
      // ANY uncaught throwable is reported to the master
      taskStateManager.onTaskStateChanged(TaskState.State.FAILED, Optional.empty(), Optional.empty());
      LOG.error(ExceptionUtils.getStackTrace(throwable));
    }
  }

  /**
   * The task is executed in the following two phases.
   * - Phase 1: Consume task-external input data (non-broadcasts)
   * - Phase 2: Finalize task-internal states and data elements
   */
  private void doExecute() {
    // Housekeeping stuff
    if (isExecuted) {
      throw new RuntimeException("Task {" + taskId + "} execution called again");
    }
    LOG.info("{} started", taskId);
    taskStateManager.onTaskStateChanged(TaskState.State.EXECUTING, Optional.empty(), Optional.empty());

    // Phase 1: Consume task-external input data. (non-broadcasts)
    if (!handleDataFetchers(nonBroadcastDataFetchers)) {
      return;
    }

    metricMessageSender.send("TaskMetric", taskId,
      "boundedSourceReadTime", SerializationUtils.serialize(boundedSourceReadTime));
    metricMessageSender.send("TaskMetric", taskId,
      "serializedReadBytes", SerializationUtils.serialize(serializedReadBytes));
    metricMessageSender.send("TaskMetric", taskId,
      "encodedReadBytes", SerializationUtils.serialize(encodedReadBytes));

    // Phase 2: Finalize task-internal states and elements
    for (final VertexHarness vertexHarness : sortedHarnesses) {
      finalizeVertex(vertexHarness);
    }

    if (idOfVertexPutOnHold == null) {
      taskStateManager.onTaskStateChanged(TaskState.State.COMPLETE, Optional.empty(), Optional.empty());
      LOG.info("{} completed", taskId);
    } else {
      taskStateManager.onTaskStateChanged(TaskState.State.ON_HOLD,
        Optional.of(idOfVertexPutOnHold),
        Optional.empty());
      LOG.info("{} on hold", taskId);
    }
  }

  private void finalizeVertex(final VertexHarness vertexHarness) {
    closeTransform(vertexHarness);
    finalizeOutputWriters(vertexHarness);
  }

  /**
   * Process an element generated from the dataFetcher.
   * If the element is an instance of Finishmark, we remove the dataFetcher from the current list.
   * @param element element
   * @param dataFetcher current data fetcher
   */
  private void handleElement(final Object element,
                             final DataFetcher dataFetcher) {
    if (element instanceof Finishmark) {
      // We've consumed all the data from this data fetcher.
      if (dataFetcher instanceof SourceVertexDataFetcher) {
        boundedSourceReadTime += ((SourceVertexDataFetcher) dataFetcher).getBoundedSourceReadTime();
      } else if (dataFetcher instanceof ParentTaskDataFetcher) {
        serializedReadBytes += ((ParentTaskDataFetcher) dataFetcher).getSerializedBytes();
        encodedReadBytes += ((ParentTaskDataFetcher) dataFetcher).getEncodedBytes();
      } else if (dataFetcher instanceof MultiThreadParentTaskDataFetcher) {
        serializedReadBytes += ((MultiThreadParentTaskDataFetcher) dataFetcher).getSerializedBytes();
        encodedReadBytes += ((MultiThreadParentTaskDataFetcher) dataFetcher).getEncodedBytes();
      }
    } else if (element instanceof Watermark) {
      // Watermark
      processWatermark(dataFetcher.getOutputCollector(), (Watermark) element);
    } else {
      // Process data element
      processElement(dataFetcher.getOutputCollector(), element);
    }
  }

  /**
   * Check if it is time to poll pending fetchers' data.
   * @param pollingPeriod polling period
   * @param currentTime current time
   * @param prevTime prev time
   */
  private boolean isPollingTime(final long pollingPeriod,
                                final long currentTime,
                                final long prevTime) {
    return (currentTime - prevTime) >= pollingPeriod;
  }

  /**
   * This retrieves data from data fetchers and process them.
   * It maintains two lists:
   *  -- availableFetchers: maintain data fetchers that currently have data elements to retreive
   *  -- pendingFetchers: maintain data fetchers that currently do not have available elements.
   *     This can become available in the future, and therefore we check the pending fetchers every pollingInterval.
   *
   *  If a data fetcher finishes, we remove it from the two lists.
   *  If a data fetcher has no available element, we move the data fetcher to pendingFetchers
   *  If a pending data fetcher has element, we move it to availableFetchers
   *  If there are no available fetchers but pending fetchers, sleep for pollingPeriod
   *  and retry fetching data from the pendingFetchers.
   *
   * @param fetchers to handle.
   * @return false if IOException.
   */
  private boolean handleDataFetchers(final List<DataFetcher> fetchers) {
    final List<DataFetcher> availableFetchers = new LinkedList<>(fetchers);
    final List<DataFetcher> pendingFetchers = new LinkedList<>();

    // Polling interval.
    final long pollingInterval = 100; // ms

    // Previous polling time
    long prevPollingTime = System.currentTimeMillis();

    // empty means we've consumed all task-external input data
    while (!availableFetchers.isEmpty() || !pendingFetchers.isEmpty()) {
      // We first fetch data from available data fetchers
      final Iterator<DataFetcher> availableIterator = availableFetchers.iterator();

      while (availableIterator.hasNext()) {
        final DataFetcher dataFetcher = availableIterator.next();
        try {
          final Object element = dataFetcher.fetchDataElement();
          handleElement(element, dataFetcher);
          if (element instanceof Finishmark) {
            availableIterator.remove();
          }
        } catch (final NoSuchElementException e) {
          // No element in current data fetcher, fetch data from next fetcher
          // move current data fetcher to pending.
          availableIterator.remove();
          pendingFetchers.add(dataFetcher);
        } catch (final IOException e) {
          // IOException means that this task should be retried.
          taskStateManager.onTaskStateChanged(TaskState.State.SHOULD_RETRY,
            Optional.empty(), Optional.of(TaskState.RecoverableTaskFailureCause.INPUT_READ_FAILURE));
          LOG.error("{} Execution Failed (Recoverable: input read failure)! Exception: {}", taskId, e);
          return false;
        }
      }

      final Iterator<DataFetcher> pendingIterator = pendingFetchers.iterator();
      final long currentTime = System.currentTimeMillis();
      // We check pending data every polling interval
      while (pendingIterator.hasNext()
        && isPollingTime(pollingInterval, currentTime, prevPollingTime)) {
        prevPollingTime = currentTime;

        final DataFetcher dataFetcher = pendingIterator.next();
        try {
          final Object element = dataFetcher.fetchDataElement();
          handleElement(element, dataFetcher);

          // We processed data. This means the data fetcher is now available.
          // Add current data fetcher to available
          pendingIterator.remove();
          if (!(element instanceof Finishmark)) {
            availableFetchers.add(dataFetcher);
          }

        } catch (final NoSuchElementException e) {
          // The current data fetcher is still pending.. try next data fetcher
        } catch (final IOException e) {
          // IOException means that this task should be retried.
          taskStateManager.onTaskStateChanged(TaskState.State.SHOULD_RETRY,
            Optional.empty(), Optional.of(TaskState.RecoverableTaskFailureCause.INPUT_READ_FAILURE));
          LOG.error("{} Execution Failed (Recoverable: input read failure)! Exception: {}", taskId, e);
          return false;
        }
      }

      // If there are no available fetchers,
      // Sleep and retry fetching element from pending fetchers every polling interval
      if (availableFetchers.isEmpty() && !pendingFetchers.isEmpty()) {
        try {
          Thread.sleep(pollingInterval);
        } catch (InterruptedException e) {
          e.printStackTrace();
          throw new RuntimeException(e);
        }
      }
    }

    // Close all data fetchers
    fetchers.forEach(fetcher -> {
      try {
        fetcher.close();
      } catch (final Exception e) {
        e.printStackTrace();
        throw new RuntimeException(e);
      }
    });

    return true;
  }

  ////////////////////////////////////////////// Helper methods for setting up initial data structures
  private Map<String, List<OutputWriter>> getExternalAdditionalOutputMap(
    final IRVertex irVertex,
    final List<StageEdge> outEdgesToChildrenTasks,
    final IntermediateDataIOFactory intermediateDataIOFactory) {
    // Add all inter-task additional tags to additional output map.
    final Map<String, List<OutputWriter>> map = new HashMap<>();

    outEdgesToChildrenTasks
      .stream()
      .filter(edge -> edge.getSrcIRVertex().getId().equals(irVertex.getId()))
      .filter(edge -> edge.getPropertyValue(AdditionalOutputTagProperty.class).isPresent())
      .map(edge ->
        Pair.of(edge.getPropertyValue(AdditionalOutputTagProperty.class).get(),
          intermediateDataIOFactory.createWriter(taskId, edge)))
      .forEach(pair -> {
        map.putIfAbsent(pair.left(), new ArrayList<>());
        map.get(pair.left()).add(pair.right());
      });

    return map;
  }

  // TODO #253: Refactor getInternal(Main/Additional)OutputMap
  private Map<String, List<NextIntraTaskOperatorInfo>> getInternalAdditionalOutputMap(
    final IRVertex irVertex,
    final DAG<IRVertex, RuntimeEdge<IRVertex>> irVertexDag,
    final Map<Edge, Integer> edgeIndexMap,
    final Map<IRVertex, InputWatermarkManager> operatorWatermarkManagerMap) {
    // Add all intra-task additional tags to additional output map.
    final Map<String, List<NextIntraTaskOperatorInfo>> map = new HashMap<>();

    irVertexDag.getOutgoingEdgesOf(irVertex.getId())
      .stream()
      .filter(edge -> edge.getPropertyValue(AdditionalOutputTagProperty.class).isPresent())
      .map(edge -> {
          final String outputTag = edge.getPropertyValue(AdditionalOutputTagProperty.class).get();
          final int index = edgeIndexMap.get(edge);
          final OperatorVertex nextOperator = (OperatorVertex) edge.getDst();
          final InputWatermarkManager inputWatermarkManager = operatorWatermarkManagerMap.get(nextOperator);
          return Pair.of(outputTag, new NextIntraTaskOperatorInfo(index, nextOperator, inputWatermarkManager));
        })
      .forEach(pair -> {
        map.putIfAbsent(pair.left(), new ArrayList<>());
        map.get(pair.left()).add(pair.right());
      });

    return map;
  }

  // TODO #253: Refactor getInternal(Main/Additional)OutputMap
  private List<NextIntraTaskOperatorInfo> getInternalMainOutputs(
    final IRVertex irVertex,
    final DAG<IRVertex, RuntimeEdge<IRVertex>> irVertexDag,
    final Map<Edge, Integer> edgeIndexMap,
    final Map<IRVertex, InputWatermarkManager> operatorWatermarkManagerMap) {

    return irVertexDag.getOutgoingEdgesOf(irVertex.getId())
      .stream()
      .filter(edge -> !edge.getPropertyValue(AdditionalOutputTagProperty.class).isPresent())
      .map(edge -> {
        final int index = edgeIndexMap.get(edge);
        final OperatorVertex nextOperator = (OperatorVertex) edge.getDst();
        final InputWatermarkManager inputWatermarkManager = operatorWatermarkManagerMap.get(nextOperator);
        return new NextIntraTaskOperatorInfo(index, nextOperator, inputWatermarkManager);
      })
      .collect(Collectors.toList());
  }

  /**
   * Return inter-task OutputWriters, for single output or output associated with main tag.
   *
   * @param irVertex                source irVertex
   * @param outEdgesToChildrenTasks outgoing edges to child tasks
   * @param intermediateDataIOFactory     intermediateDataIOFactory
   * @return OutputWriters for main children tasks
   */
  private List<OutputWriter> getExternalMainOutputs(final IRVertex irVertex,
                                                    final List<StageEdge> outEdgesToChildrenTasks,
                                                    final IntermediateDataIOFactory intermediateDataIOFactory) {
    return outEdgesToChildrenTasks
      .stream()
      .filter(edge -> edge.getSrcIRVertex().getId().equals(irVertex.getId()))
      .filter(edge -> !edge.getPropertyValue(AdditionalOutputTagProperty.class).isPresent())
      .map(outEdgeForThisVertex -> intermediateDataIOFactory
        .createWriter(taskId, outEdgeForThisVertex))
      .collect(Collectors.toList());
  }


  private Optional<Readable> getSourceVertexReader(final IRVertex irVertex,
                                                   final Map<String, Readable> irVertexIdToReadable) {
    if (irVertex instanceof SourceVertex) {
      final Readable readable = irVertexIdToReadable.get(irVertex.getId());
      if (readable == null) {
        throw new IllegalStateException(irVertex.toString());
      }
      return Optional.of(readable);
    } else {
      return Optional.empty();
    }
  }

  private List<InputReader> getParentTaskReaders(final int taskIndex,
                                                 final List<StageEdge> inEdgesFromParentTasks,
                                                 final IntermediateDataIOFactory intermediateDataIOFactory) {
    return inEdgesFromParentTasks
      .stream()
      .map(inEdgeForThisVertex -> intermediateDataIOFactory
        .createReader(taskIndex, inEdgeForThisVertex.getSrcIRVertex(), inEdgeForThisVertex))
      .collect(Collectors.toList());
  }

  ////////////////////////////////////////////// Transform-specific helper methods

  private void prepareTransform(final VertexHarness vertexHarness) {
    final IRVertex irVertex = vertexHarness.getIRVertex();
    final Transform transform;
    if (irVertex instanceof OperatorVertex) {
      transform = ((OperatorVertex) irVertex).getTransform();
      transform.prepare(vertexHarness.getContext(), vertexHarness.getOutputCollector());
    }
  }

  private void closeTransform(final VertexHarness vertexHarness) {
    final IRVertex irVertex = vertexHarness.getIRVertex();
    final Transform transform;
    if (irVertex instanceof OperatorVertex) {
      transform = ((OperatorVertex) irVertex).getTransform();
      transform.close();
    }

    vertexHarness.getContext().getSerializedData().ifPresent(data ->
      persistentConnectionToMasterMap.getMessageSender(MessageEnvironment.RUNTIME_MASTER_MESSAGE_LISTENER_ID).send(
        ControlMessage.Message.newBuilder()
          .setId(RuntimeIdManager.generateMessageId())
          .setListenerId(MessageEnvironment.RUNTIME_MASTER_MESSAGE_LISTENER_ID)
          .setType(ControlMessage.MessageType.ExecutorDataCollected)
          .setDataCollected(ControlMessage.DataCollectMessage.newBuilder().setData(data).build())
          .build()));
  }

  ////////////////////////////////////////////// Misc

  public void setIRVertexPutOnHold(final IRVertex irVertex) {
    idOfVertexPutOnHold = irVertex.getId();
  }

  /**
   * Finalize the output write of this vertex.
   * As element-wise output write is done and the block is in memory,
   * flush the block into the designated data store and commit it.
   *
   * @param vertexHarness harness.
   */
  private void finalizeOutputWriters(final VertexHarness vertexHarness) {
    final List<Long> writtenBytesList = new ArrayList<>();

    // finalize OutputWriters for main children
    vertexHarness.getWritersToMainChildrenTasks().forEach(outputWriter -> {
      outputWriter.close();
      final Optional<Long> writtenBytes = outputWriter.getWrittenBytes();
      writtenBytes.ifPresent(writtenBytesList::add);
    });

    // finalize OutputWriters for additional tagged children
    vertexHarness.getWritersToAdditionalChildrenTasks().values().forEach(outputWriters -> {
      outputWriters.forEach(outputWriter -> {
        outputWriter.close();
        final Optional<Long> writtenBytes = outputWriter.getWrittenBytes();
        writtenBytes.ifPresent(writtenBytesList::add);
      });
    });

    long totalWrittenBytes = 0;
    for (final Long writtenBytes : writtenBytesList) {
      totalWrittenBytes += writtenBytes;
    }

    // TODO #236: Decouple metric collection and sending logic
    metricMessageSender.send("TaskMetric", taskId,
      "writtenBytes", SerializationUtils.serialize(totalWrittenBytes));
  }
}<|MERGE_RESOLUTION|>--- conflicted
+++ resolved
@@ -125,20 +125,12 @@
     this.sortedHarnesses = pair.right();
   }
 
-<<<<<<< HEAD
-  private List<Object> getIncomingEdges(
-    final Task task,
-    final DAG<IRVertex, RuntimeEdge<IRVertex>> irVertexDag,
-    final IRVertex childVertex) {
-    final List<Object> edges = new ArrayList<>();
-=======
   // Get all of the intra-task edges + inter-task edges
   private List<Edge> getAllIncomingEdges(
     final Task task,
     final DAG<IRVertex, RuntimeEdge<IRVertex>> irVertexDag,
     final IRVertex childVertex) {
     final List<Edge> edges = new ArrayList<>();
->>>>>>> dc3519f5
     edges.addAll(irVertexDag.getIncomingEdgesOf(childVertex));
     final List<StageEdge> taskEdges = task.getTaskIncomingEdges().stream()
       .filter(edge -> edge.getDstIRVertex().getId().equals(childVertex.getId()))
@@ -184,15 +176,9 @@
     // in {@link this#getInternalMainOutputs and this#internalMainOutputs}
     final Map<Edge, Integer> edgeIndexMap = new HashMap<>();
     reverseTopologicallySorted.forEach(childVertex -> {
-<<<<<<< HEAD
-      final List<Object> edges = getIncomingEdges(task, irVertexDag, childVertex);
-      for (int edgeIndex = 0; edgeIndex < edges.size(); edgeIndex++) {
-        final RuntimeEdge<IRVertex> edge = (RuntimeEdge<IRVertex>) edges.get(edgeIndex);
-=======
       final List<Edge> edges = getAllIncomingEdges(task, irVertexDag, childVertex);
       for (int edgeIndex = 0; edgeIndex < edges.size(); edgeIndex++) {
         final Edge edge = edges.get(edgeIndex);
->>>>>>> dc3519f5
         edgeIndexMap.putIfAbsent(edge, edgeIndex);
       }
     });
@@ -204,11 +190,7 @@
     reverseTopologicallySorted.forEach(childVertex -> {
 
       if (childVertex instanceof OperatorVertex) {
-<<<<<<< HEAD
-        final List<Object> edges = getIncomingEdges(task, irVertexDag, childVertex);
-=======
         final List<Edge> edges = getAllIncomingEdges(task, irVertexDag, childVertex);
->>>>>>> dc3519f5
         if (edges.size() == 1) {
           operatorWatermarkManagerMap.putIfAbsent(childVertex,
             new SingleInputWatermarkManager(
