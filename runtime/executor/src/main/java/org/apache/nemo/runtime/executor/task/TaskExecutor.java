/*
 * Licensed to the Apache Software Foundation (ASF) under one
 * or more contributor license agreements.  See the NOTICE file
 * distributed with this work for additional information
 * regarding copyright ownership.  The ASF licenses this file
 * to you under the Apache License, Version 2.0 (the
 * "License"); you may not use this file except in compliance
 * with the License.  You may obtain a copy of the License at
 *
 *   http://www.apache.org/licenses/LICENSE-2.0
 *
 * Unless required by applicable law or agreed to in writing,
 * software distributed under the License is distributed on an
 * "AS IS" BASIS, WITHOUT WARRANTIES OR CONDITIONS OF ANY
 * KIND, either express or implied.  See the License for the
 * specific language governing permissions and limitations
 * under the License.
 */
package org.apache.nemo.runtime.executor.task;

import com.google.common.collect.Lists;
import org.apache.commons.lang3.SerializationUtils;
import org.apache.commons.lang3.exception.ExceptionUtils;
import org.apache.nemo.common.Pair;
import org.apache.nemo.common.dag.DAG;
import org.apache.nemo.common.dag.Edge;
import org.apache.nemo.common.ir.OutputCollector;
import org.apache.nemo.common.ir.Readable;
import org.apache.nemo.common.ir.edge.executionproperty.AdditionalOutputTagProperty;
import org.apache.nemo.common.ir.vertex.IRVertex;
import org.apache.nemo.common.ir.vertex.OperatorVertex;
import org.apache.nemo.common.ir.vertex.SourceVertex;
import org.apache.nemo.common.ir.vertex.transform.MessageAggregatorTransform;
import org.apache.nemo.common.ir.vertex.transform.Transform;
import org.apache.nemo.common.punctuation.Finishmark;
import org.apache.nemo.common.punctuation.Watermark;
import org.apache.nemo.runtime.common.RuntimeIdManager;
import org.apache.nemo.runtime.common.comm.ControlMessage;
import org.apache.nemo.runtime.common.message.MessageEnvironment;
import org.apache.nemo.runtime.common.message.PersistentConnectionToMasterMap;
import org.apache.nemo.runtime.common.plan.RuntimeEdge;
import org.apache.nemo.runtime.common.plan.StageEdge;
import org.apache.nemo.runtime.common.plan.Task;
import org.apache.nemo.runtime.common.state.TaskState;
import org.apache.nemo.runtime.executor.MetricMessageSender;
import org.apache.nemo.runtime.executor.TaskStateManager;
import org.apache.nemo.runtime.executor.TransformContextImpl;
import org.apache.nemo.runtime.executor.data.BroadcastManagerWorker;
import org.apache.nemo.runtime.executor.datatransfer.*;
import org.slf4j.Logger;
import org.slf4j.LoggerFactory;

import javax.annotation.concurrent.NotThreadSafe;
import java.io.IOException;
import java.util.*;
import java.util.stream.Collectors;

/**
 * Executes a task.
 * Should be accessed by a single thread.
 */
@NotThreadSafe
public final class TaskExecutor {
  private static final Logger LOG = LoggerFactory.getLogger(TaskExecutor.class.getName());
  private static final String TASK_METRIC_ID = "TaskMetric";

  // Essential information
  private boolean isExecuted;
  private final String taskId;
  private final TaskStateManager taskStateManager;
  private final List<DataFetcher> dataFetchers;
  private final BroadcastManagerWorker broadcastManagerWorker;
  private final List<VertexHarness> sortedHarnesses;

  // Metrics information
  private long boundedSourceReadTime = 0;
  private long serializedReadBytes = 0;
  private long encodedReadBytes = 0;
  private long timeSinceLastExecution;
  private final MetricMessageSender metricMessageSender;

  // Dynamic optimization
  private String idOfVertexPutOnHold;

  private final PersistentConnectionToMasterMap persistentConnectionToMasterMap;

  /**
   * Constructor.
   *
   * @param task                            Task with information needed during execution.
   * @param irVertexDag                     A DAG of vertices.
   * @param taskStateManager                State manager for this Task.
   * @param intermediateDataIOFactory       For reading from/writing to data to other tasks.
   * @param broadcastManagerWorker          For broadcasts.
   * @param metricMessageSender             For sending metric with execution stats to the master.
   * @param persistentConnectionToMasterMap For sending messages to the master.
   */
  public TaskExecutor(final Task task,
                      final DAG<IRVertex, RuntimeEdge<IRVertex>> irVertexDag,
                      final TaskStateManager taskStateManager,
                      final IntermediateDataIOFactory intermediateDataIOFactory,
                      final BroadcastManagerWorker broadcastManagerWorker,
                      final MetricMessageSender metricMessageSender,
                      final PersistentConnectionToMasterMap persistentConnectionToMasterMap) {
    // Essential information
    this.isExecuted = false;
    this.taskId = task.getTaskId();
    this.taskStateManager = taskStateManager;
    this.broadcastManagerWorker = broadcastManagerWorker;

    // Metric sender
    this.metricMessageSender = metricMessageSender;

    // Dynamic optimization
    // Assigning null is very bad, but we are keeping this for now
    this.idOfVertexPutOnHold = null;

    this.persistentConnectionToMasterMap = persistentConnectionToMasterMap;

    // Prepare data structures
    final Pair<List<DataFetcher>, List<VertexHarness>> pair = prepare(task, irVertexDag, intermediateDataIOFactory);
    this.dataFetchers = pair.left();
    this.sortedHarnesses = pair.right();
<<<<<<< HEAD
=======

>>>>>>> 4dd3ef0a
    this.timeSinceLastExecution = System.currentTimeMillis();
  }

  // Get all of the intra-task edges + inter-task edges
  private List<Edge> getAllIncomingEdges(
    final Task task,
    final DAG<IRVertex, RuntimeEdge<IRVertex>> irVertexDag,
    final IRVertex childVertex) {
    final List<Edge> edges = new ArrayList<>();
    edges.addAll(irVertexDag.getIncomingEdgesOf(childVertex));
    final List<StageEdge> taskEdges = task.getTaskIncomingEdges().stream()
      .filter(edge -> edge.getDstIRVertex().getId().equals(childVertex.getId()))
      .collect(Collectors.toList());
    edges.addAll(taskEdges);
    return edges;
  }


  /**
   * Converts the DAG of vertices into pointer-based DAG of vertex harnesses.
   * This conversion is necessary for constructing concrete data channels for each vertex's inputs and outputs.
   * <p>
   * - Source vertex read: Explicitly handled (SourceVertexDataFetcher)
   * - Sink vertex write: Implicitly handled within the vertex
   * <p>
   * - Parent-task read: Explicitly handled (ParentTaskDataFetcher)
   * - Children-task write: Explicitly handled (VertexHarness)
   * <p>
   * - Intra-task read: Implicitly handled when performing Intra-task writes
   * - Intra-task write: Explicitly handled (VertexHarness)
   * <p>
   * For element-wise data processing, we traverse vertex harnesses from the roots to the leaves for each element.
   * This means that overheads associated with jumping from one harness to the other should be minimal.
   * For example, we should never perform an expensive hash operation to traverse the harnesses.
   *
   * @param task                      task.
   * @param irVertexDag               dag.
   * @param intermediateDataIOFactory intermediate IO.
   * @return fetchers and harnesses.
   */
  private Pair<List<DataFetcher>, List<VertexHarness>> prepare(
    final Task task,
    final DAG<IRVertex, RuntimeEdge<IRVertex>> irVertexDag,
    final IntermediateDataIOFactory intermediateDataIOFactory) {
    final int taskIndex = RuntimeIdManager.getIndexFromTaskId(task.getTaskId());

    // Traverse in a reverse-topological order to ensure that each visited vertex's children vertices exist.
    final List<IRVertex> reverseTopologicallySorted = Lists.reverse(irVertexDag.getTopologicalSort());

    // Build a map for edge as a key and edge index as a value
    // This variable is used for creating NextIntraTaskOperatorInfo
    // in {@link this#getInternalMainOutputs and this#internalMainOutputs}
    final Map<Edge, Integer> edgeIndexMap = new HashMap<>();
    reverseTopologicallySorted.forEach(childVertex -> {
      final List<Edge> edges = getAllIncomingEdges(task, irVertexDag, childVertex);
      for (int edgeIndex = 0; edgeIndex < edges.size(); edgeIndex++) {
        final Edge edge = edges.get(edgeIndex);
        edgeIndexMap.putIfAbsent(edge, edgeIndex);
      }
    });

    // Build a map for InputWatermarkManager for each operator vertex
    // This variable is used for creating NextIntraTaskOperatorInfo
    // in {@link this#getInternalMainOutputs and this#internalMainOutputs}
    final Map<IRVertex, InputWatermarkManager> operatorWatermarkManagerMap = new HashMap<>();
    reverseTopologicallySorted.forEach(childVertex -> {
      if (childVertex instanceof OperatorVertex) {
        final List<Edge> edges = getAllIncomingEdges(task, irVertexDag, childVertex);
        if (edges.size() == 1) {
          operatorWatermarkManagerMap.putIfAbsent(childVertex,
            new SingleInputWatermarkManager(
              new OperatorWatermarkCollector((OperatorVertex) childVertex)));
        } else {
          operatorWatermarkManagerMap.putIfAbsent(childVertex,
            new MultiInputWatermarkManager(edges.size(),
              new OperatorWatermarkCollector((OperatorVertex) childVertex)));
        }
      }
    });

    // Create a harness for each vertex
    final List<DataFetcher> dataFetcherList = new ArrayList<>();
    final Map<String, VertexHarness> vertexIdToHarness = new HashMap<>();

    reverseTopologicallySorted.forEach(irVertex -> {
      final Optional<Readable> sourceReader = getSourceVertexReader(irVertex, task.getIrVertexIdToReadable());
      if (sourceReader.isPresent() != irVertex instanceof SourceVertex) {
        throw new IllegalStateException(irVertex.toString());
      }

      // Additional outputs
      final Map<String, List<NextIntraTaskOperatorInfo>> internalAdditionalOutputMap =
        getInternalOutputMap(irVertex, irVertexDag, edgeIndexMap, operatorWatermarkManagerMap);
      final Map<String, List<OutputWriter>> externalAdditionalOutputMap =
        getExternalAdditionalOutputMap(irVertex, task.getTaskOutgoingEdges(), intermediateDataIOFactory);

      // Main outputs
      final List<NextIntraTaskOperatorInfo> internalMainOutputs;
      if (internalAdditionalOutputMap.containsKey(AdditionalOutputTagProperty.getMainOutputTag())) {
        internalMainOutputs = internalAdditionalOutputMap.remove(AdditionalOutputTagProperty.getMainOutputTag());
      } else {
        internalMainOutputs = new ArrayList<>();
      }
      final List<OutputWriter> externalMainOutputs =
        getExternalMainOutputs(irVertex, task.getTaskOutgoingEdges(), intermediateDataIOFactory);

      final OutputCollector outputCollector;

      if (irVertex instanceof OperatorVertex
        && ((OperatorVertex) irVertex).getTransform() instanceof MessageAggregatorTransform) {
        outputCollector = new RunTimeMessageOutputCollector(
          taskId, irVertex, persistentConnectionToMasterMap, this);
      } else {
        outputCollector = new OperatorVertexOutputCollector(
          irVertex, internalMainOutputs, internalAdditionalOutputMap,
          externalMainOutputs, externalAdditionalOutputMap);
      }

      // Create VERTEX HARNESS
      final VertexHarness vertexHarness = new VertexHarness(
        irVertex, outputCollector, new TransformContextImpl(broadcastManagerWorker),
        externalMainOutputs, externalAdditionalOutputMap);

      prepareTransform(vertexHarness);
      vertexIdToHarness.put(irVertex.getId(), vertexHarness);

      // Prepare data READ
      // Source read
      if (irVertex instanceof SourceVertex) {
        // Source vertex read
        dataFetcherList.add(new SourceVertexDataFetcher(
          (SourceVertex) irVertex,
          sourceReader.get(),
          outputCollector));
      }

      // Parent-task read
      // TODO #285: Cache broadcasted data
      task.getTaskIncomingEdges()
        .stream()
        .filter(inEdge -> inEdge.getDstIRVertex().getId().equals(irVertex.getId())) // edge to this vertex
        .map(incomingEdge ->
          Pair.of(incomingEdge, intermediateDataIOFactory
            .createReader(task.getTaskId(), incomingEdge.getSrcIRVertex(), incomingEdge)))
        .forEach(pair -> {
          if (irVertex instanceof OperatorVertex) {
            final StageEdge edge = pair.left();
            final int edgeIndex = edgeIndexMap.get(edge);
            final InputWatermarkManager watermarkManager = operatorWatermarkManagerMap.get(irVertex);
            final InputReader parentTaskReader = pair.right();
            final OutputCollector dataFetcherOutputCollector =
              new DataFetcherOutputCollector((OperatorVertex) irVertex, edgeIndex, watermarkManager);

            if (parentTaskReader instanceof PipeInputReader) {
              dataFetcherList.add(
                new MultiThreadParentTaskDataFetcher(
                  parentTaskReader.getSrcIrVertex(),
                  parentTaskReader,
                  dataFetcherOutputCollector));
            } else {
              dataFetcherList.add(
                new ParentTaskDataFetcher(
                  parentTaskReader.getSrcIrVertex(),
                  parentTaskReader,
                  dataFetcherOutputCollector));
            }
          }
        });
    });

    final List<VertexHarness> sortedHarnessList = irVertexDag.getTopologicalSort()
      .stream()
      .map(vertex -> vertexIdToHarness.get(vertex.getId()))
      .collect(Collectors.toList());

    return Pair.of(dataFetcherList, sortedHarnessList);
  }

  /**
   * Process a data element down the DAG dependency.
   */
  private void processElement(final OutputCollector outputCollector, final Object dataElement) {
    outputCollector.emit(dataElement);
  }

  private void processWatermark(final OutputCollector outputCollector,
                                final Watermark watermark) {
    outputCollector.emitWatermark(watermark);
  }

  /**
   * Execute a task, while handling unrecoverable errors and exceptions.
   */
  public void execute() {
    try {
      doExecute();
    } catch (Throwable throwable) {
      // ANY uncaught throwable is reported to the master
      taskStateManager.onTaskStateChanged(TaskState.State.FAILED, Optional.empty(), Optional.empty());
      LOG.error(ExceptionUtils.getStackTrace(throwable));
    }
  }

  /**
   * The task is executed in the following two phases.
   * - Phase 1: Consume task-external input data
   * - Phase 2: Finalize task-internal states and data elements
   */
  private void doExecute() {
    // Housekeeping stuff
    if (isExecuted) {
      throw new RuntimeException("Task {" + taskId + "} execution called again");
    }
    LOG.info("{} started", taskId);
    taskStateManager.onTaskStateChanged(TaskState.State.EXECUTING, Optional.empty(), Optional.empty());
    final long executionStartTime = System.currentTimeMillis();
    metricMessageSender.send(TASK_METRIC_ID, taskId, "schedulingOverhead",
      SerializationUtils.serialize(executionStartTime - timeSinceLastExecution));

    // Phase 1: Consume task-external input data.
    if (!handleDataFetchers(dataFetchers)) {
      return;
    }

    metricMessageSender.send(TASK_METRIC_ID, taskId, "boundedSourceReadTime",
      SerializationUtils.serialize(boundedSourceReadTime));
    metricMessageSender.send(TASK_METRIC_ID, taskId, "serializedReadBytes",
      SerializationUtils.serialize(serializedReadBytes));
    metricMessageSender.send(TASK_METRIC_ID, taskId, "encodedReadBytes",
      SerializationUtils.serialize(encodedReadBytes));

    // Phase 2: Finalize task-internal states and elements
    for (final VertexHarness vertexHarness : sortedHarnesses) {
      finalizeVertex(vertexHarness);
    }
<<<<<<< HEAD
=======

>>>>>>> 4dd3ef0a
    metricMessageSender.send(TASK_METRIC_ID, taskId, "taskDuration",
      SerializationUtils.serialize(System.currentTimeMillis() - executionStartTime));
    this.timeSinceLastExecution = System.currentTimeMillis();
    if (idOfVertexPutOnHold == null) {
      taskStateManager.onTaskStateChanged(TaskState.State.COMPLETE, Optional.empty(), Optional.empty());
      LOG.info("{} completed", taskId);
    } else {
      taskStateManager.onTaskStateChanged(TaskState.State.ON_HOLD,
        Optional.of(idOfVertexPutOnHold),
        Optional.empty());
      LOG.info("{} on hold", taskId);
    }
  }

  private void finalizeVertex(final VertexHarness vertexHarness) {
    closeTransform(vertexHarness);
    finalizeOutputWriters(vertexHarness);
  }

  /**
   * Process an event generated from the dataFetcher.
   * If the event is an instance of Finishmark, we remove the dataFetcher from the current list.
   *
   * @param event       event
   * @param dataFetcher current data fetcher
   */
  private void onEventFromDataFetcher(final Object event,
                                      final DataFetcher dataFetcher) {
    if (event instanceof Finishmark) {
      // We've consumed all the data from this data fetcher.
      if (dataFetcher instanceof SourceVertexDataFetcher) {
        boundedSourceReadTime += ((SourceVertexDataFetcher) dataFetcher).getBoundedSourceReadTime();
      } else if (dataFetcher instanceof ParentTaskDataFetcher) {
        serializedReadBytes += ((ParentTaskDataFetcher) dataFetcher).getSerializedBytes();
        encodedReadBytes += ((ParentTaskDataFetcher) dataFetcher).getEncodedBytes();
      } else if (dataFetcher instanceof MultiThreadParentTaskDataFetcher) {
        serializedReadBytes += ((MultiThreadParentTaskDataFetcher) dataFetcher).getSerializedBytes();
        encodedReadBytes += ((MultiThreadParentTaskDataFetcher) dataFetcher).getEncodedBytes();
      }
    } else if (event instanceof Watermark) {
      // Watermark
      processWatermark(dataFetcher.getOutputCollector(), (Watermark) event);
    } else {
      // Process data element
      processElement(dataFetcher.getOutputCollector(), event);
    }
  }

  /**
   * Check if it is time to poll pending fetchers' data.
   *
   * @param pollingPeriod polling period
   * @param currentTime   current time
   * @param prevTime      prev time
   */
  private boolean isPollingTime(final long pollingPeriod,
                                final long currentTime,
                                final long prevTime) {
    return (currentTime - prevTime) >= pollingPeriod;
  }

  /**
   * This retrieves data from data fetchers and process them.
   * It maintains two lists:
   * -- availableFetchers: maintain data fetchers that currently have data elements to retreive
   * -- pendingFetchers: maintain data fetchers that currently do not have available elements.
   * This can become available in the future, and therefore we check the pending fetchers every pollingInterval.
   * <p>
   * If a data fetcher finishes, we remove it from the two lists.
   * If a data fetcher has no available element, we move the data fetcher to pendingFetchers
   * If a pending data fetcher has element, we move it to availableFetchers
   * If there are no available fetchers but pending fetchers, sleep for pollingPeriod
   * and retry fetching data from the pendingFetchers.
   *
   * @param fetchers to handle.
   * @return false if IOException.
   */
  private boolean handleDataFetchers(final List<DataFetcher> fetchers) {
    final List<DataFetcher> availableFetchers = new LinkedList<>(fetchers);
    final List<DataFetcher> pendingFetchers = new LinkedList<>();

    // Polling interval.
    final long pollingInterval = 100; // ms

    // Previous polling time
    long prevPollingTime = System.currentTimeMillis();

    // empty means we've consumed all task-external input data
    while (!availableFetchers.isEmpty() || !pendingFetchers.isEmpty()) {
      // We first fetch data from available data fetchers
      final Iterator<DataFetcher> availableIterator = availableFetchers.iterator();

      while (availableIterator.hasNext()) {
        final DataFetcher dataFetcher = availableIterator.next();
        try {
          final Object element = dataFetcher.fetchDataElement();
          onEventFromDataFetcher(element, dataFetcher);
          if (element instanceof Finishmark) {
            availableIterator.remove();
          }
        } catch (final NoSuchElementException e) {
          // No element in current data fetcher, fetch data from next fetcher
          // move current data fetcher to pending.
          availableIterator.remove();
          pendingFetchers.add(dataFetcher);
        } catch (final IOException e) {
          // IOException means that this task should be retried.
          taskStateManager.onTaskStateChanged(TaskState.State.SHOULD_RETRY,
            Optional.empty(), Optional.of(TaskState.RecoverableTaskFailureCause.INPUT_READ_FAILURE));
          LOG.error("{} Execution Failed (Recoverable: input read failure)! Exception: {}", taskId, e);
          return false;
        }
      }

      final Iterator<DataFetcher> pendingIterator = pendingFetchers.iterator();
      final long currentTime = System.currentTimeMillis();


      if (isPollingTime(pollingInterval, currentTime, prevPollingTime)) {
        // We check pending data every polling interval
        prevPollingTime = currentTime;

        while (pendingIterator.hasNext()) {
          final DataFetcher dataFetcher = pendingIterator.next();
          try {
            final Object element = dataFetcher.fetchDataElement();
            onEventFromDataFetcher(element, dataFetcher);

            // We processed data. This means the data fetcher is now available.
            // Add current data fetcher to available
            pendingIterator.remove();
            if (!(element instanceof Finishmark)) {
              availableFetchers.add(dataFetcher);
            }

          } catch (final NoSuchElementException e) {
            // The current data fetcher is still pending.. try next data fetcher
          } catch (final IOException e) {
            // IOException means that this task should be retried.
            taskStateManager.onTaskStateChanged(TaskState.State.SHOULD_RETRY,
              Optional.empty(), Optional.of(TaskState.RecoverableTaskFailureCause.INPUT_READ_FAILURE));
            LOG.error("{} Execution Failed (Recoverable: input read failure)! Exception: {}", taskId, e);
            return false;
          }
        }
      }

      // If there are no available fetchers,
      // Sleep and retry fetching element from pending fetchers every polling interval
      if (availableFetchers.isEmpty() && !pendingFetchers.isEmpty()) {
        try {
          Thread.sleep(pollingInterval);
        } catch (InterruptedException e) {
          Thread.currentThread().interrupt();
          e.printStackTrace();
          throw new RuntimeException(e);
        }
      }
    }

    // Close all data fetchers
    fetchers.forEach(fetcher -> {
      try {
        fetcher.close();
      } catch (final Exception e) {
        e.printStackTrace();
        throw new RuntimeException(e);
      }
    });

    return true;
  }

  ////////////////////////////////////////////// Helper methods for setting up initial data structures
  private Map<String, List<OutputWriter>> getExternalAdditionalOutputMap(
    final IRVertex irVertex,
    final List<StageEdge> outEdgesToChildrenTasks,
    final IntermediateDataIOFactory intermediateDataIOFactory) {
    // Add all inter-task additional tags to additional output map.
    final Map<String, List<OutputWriter>> map = new HashMap<>();

    outEdgesToChildrenTasks
      .stream()
      .filter(edge -> edge.getSrcIRVertex().getId().equals(irVertex.getId()))
      .filter(edge -> edge.getPropertyValue(AdditionalOutputTagProperty.class).isPresent())
      .map(edge ->
        Pair.of(edge.getPropertyValue(AdditionalOutputTagProperty.class).get(),
          intermediateDataIOFactory.createWriter(taskId, edge)))
      .forEach(pair -> {
        map.putIfAbsent(pair.left(), new ArrayList<>());
        map.get(pair.left()).add(pair.right());
      });

    return map;
  }

  /**
   * Return a map of Internal Outputs associated with their output tag.
   * If an edge has no output tag, its info are added to the mainOutputTag.
   *
   * @param irVertex                    source irVertex
   * @param irVertexDag                 DAG of IRVertex and RuntimeEdge
   * @param edgeIndexMap                Map of edge and index
   * @param operatorWatermarkManagerMap Map of irVertex and InputWatermarkManager
   * @return The map of output tag to the list of next intra-task operator information.
   */
  private Map<String, List<NextIntraTaskOperatorInfo>> getInternalOutputMap(
    final IRVertex irVertex,
    final DAG<IRVertex, RuntimeEdge<IRVertex>> irVertexDag,
    final Map<Edge, Integer> edgeIndexMap,
    final Map<IRVertex, InputWatermarkManager> operatorWatermarkManagerMap) {
    // Add all intra-task tags to additional output map.
    final Map<String, List<NextIntraTaskOperatorInfo>> map = new HashMap<>();

    irVertexDag.getOutgoingEdgesOf(irVertex.getId())
      .stream()
      .map(edge -> {
        final boolean isPresent = edge.getPropertyValue(AdditionalOutputTagProperty.class).isPresent();
        final String outputTag;
        if (isPresent) {
          outputTag = edge.getPropertyValue(AdditionalOutputTagProperty.class).get();
        } else {
          outputTag = AdditionalOutputTagProperty.getMainOutputTag();
        }
        final int index = edgeIndexMap.get(edge);
        final OperatorVertex nextOperator = (OperatorVertex) edge.getDst();
        final InputWatermarkManager inputWatermarkManager = operatorWatermarkManagerMap.get(nextOperator);
        return Pair.of(outputTag, new NextIntraTaskOperatorInfo(index, nextOperator, inputWatermarkManager));
      })
      .forEach(pair -> {
        map.putIfAbsent(pair.left(), new ArrayList<>());
        map.get(pair.left()).add(pair.right());
      });

    return map;
  }

  /**
   * Return inter-task OutputWriters, for single output or output associated with main tag.
   *
   * @param irVertex                  source irVertex
   * @param outEdgesToChildrenTasks   outgoing edges to child tasks
   * @param intermediateDataIOFactory intermediateDataIOFactory
   * @return OutputWriters for main children tasks
   */
  private List<OutputWriter> getExternalMainOutputs(final IRVertex irVertex,
                                                    final List<StageEdge> outEdgesToChildrenTasks,
                                                    final IntermediateDataIOFactory intermediateDataIOFactory) {
    return outEdgesToChildrenTasks
      .stream()
      .filter(edge -> edge.getSrcIRVertex().getId().equals(irVertex.getId()))
      .filter(edge -> !edge.getPropertyValue(AdditionalOutputTagProperty.class).isPresent())
      .map(outEdgeForThisVertex -> intermediateDataIOFactory
        .createWriter(taskId, outEdgeForThisVertex))
      .collect(Collectors.toList());
  }


  private Optional<Readable> getSourceVertexReader(final IRVertex irVertex,
                                                   final Map<String, Readable> irVertexIdToReadable) {
    if (irVertex instanceof SourceVertex) {
      final Readable readable = irVertexIdToReadable.get(irVertex.getId());
      if (readable == null) {
        throw new IllegalStateException(irVertex.toString());
      }
      return Optional.of(readable);
    } else {
      return Optional.empty();
    }
  }

  private List<InputReader> getParentTaskReaders(final String dstTaskId,
                                                 final List<StageEdge> inEdgesFromParentTasks,
                                                 final IntermediateDataIOFactory intermediateDataIOFactory) {
    return inEdgesFromParentTasks
      .stream()
      .map(inEdgeForThisVertex -> intermediateDataIOFactory
        .createReader(dstTaskId, inEdgeForThisVertex.getSrcIRVertex(), inEdgeForThisVertex))
      .collect(Collectors.toList());
  }

  ////////////////////////////////////////////// Transform-specific helper methods

  private void prepareTransform(final VertexHarness vertexHarness) {
    final IRVertex irVertex = vertexHarness.getIRVertex();
    final Transform transform;
    if (irVertex instanceof OperatorVertex) {
      transform = ((OperatorVertex) irVertex).getTransform();
      transform.prepare(vertexHarness.getContext(), vertexHarness.getOutputCollector());
    }
  }

  private void closeTransform(final VertexHarness vertexHarness) {
    final IRVertex irVertex = vertexHarness.getIRVertex();
    final Transform transform;
    if (irVertex instanceof OperatorVertex) {
      transform = ((OperatorVertex) irVertex).getTransform();
      transform.close();
    }

    vertexHarness.getContext().getSerializedData().ifPresent(data ->
      persistentConnectionToMasterMap.getMessageSender(MessageEnvironment.RUNTIME_MASTER_MESSAGE_LISTENER_ID).send(
        ControlMessage.Message.newBuilder()
          .setId(RuntimeIdManager.generateMessageId())
          .setListenerId(MessageEnvironment.RUNTIME_MASTER_MESSAGE_LISTENER_ID)
          .setType(ControlMessage.MessageType.ExecutorDataCollected)
          .setDataCollected(ControlMessage.DataCollectMessage.newBuilder().setData(data).build())
          .build()));
  }

  ////////////////////////////////////////////// Misc

  public void setIRVertexPutOnHold(final IRVertex irVertex) {
    idOfVertexPutOnHold = irVertex.getId();
  }

  /**
   * Finalize the output write of this vertex.
   * As element-wise output write is done and the block is in memory,
   * flush the block into the designated data store and commit it.
   *
   * @param vertexHarness harness.
   */
  private void finalizeOutputWriters(final VertexHarness vertexHarness) {
    final List<Long> writtenBytesList = new ArrayList<>();

    // finalize OutputWriters for main children
    vertexHarness.getWritersToMainChildrenTasks().forEach(outputWriter -> {
      outputWriter.close();
      final Optional<Long> writtenBytes = outputWriter.getWrittenBytes();
      writtenBytes.ifPresent(writtenBytesList::add);
    });

    // finalize OutputWriters for additional tagged children
    vertexHarness.getWritersToAdditionalChildrenTasks().values().forEach(outputWriters ->
      outputWriters.forEach(outputWriter -> {
        outputWriter.close();
        final Optional<Long> writtenBytes = outputWriter.getWrittenBytes();
        writtenBytes.ifPresent(writtenBytesList::add);
      })
    );

    long totalWrittenBytes = 0;
    for (final Long writtenBytes : writtenBytesList) {
      totalWrittenBytes += writtenBytes;
    }

    // TODO #236: Decouple metric collection and sending logic
    metricMessageSender.send(TASK_METRIC_ID, taskId, "taskOutputBytes",
      SerializationUtils.serialize(totalWrittenBytes));
  }
}<|MERGE_RESOLUTION|>--- conflicted
+++ resolved
@@ -121,10 +121,7 @@
     final Pair<List<DataFetcher>, List<VertexHarness>> pair = prepare(task, irVertexDag, intermediateDataIOFactory);
     this.dataFetchers = pair.left();
     this.sortedHarnesses = pair.right();
-<<<<<<< HEAD
-=======
-
->>>>>>> 4dd3ef0a
+
     this.timeSinceLastExecution = System.currentTimeMillis();
   }
 
@@ -360,10 +357,7 @@
     for (final VertexHarness vertexHarness : sortedHarnesses) {
       finalizeVertex(vertexHarness);
     }
-<<<<<<< HEAD
-=======
-
->>>>>>> 4dd3ef0a
+
     metricMessageSender.send(TASK_METRIC_ID, taskId, "taskDuration",
       SerializationUtils.serialize(System.currentTimeMillis() - executionStartTime));
     this.timeSinceLastExecution = System.currentTimeMillis();
