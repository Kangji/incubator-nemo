--- conflicted
+++ resolved
@@ -272,11 +272,7 @@
         .filter(inEdge -> inEdge.getDstIRVertex().getId().equals(irVertex.getId())) // edge to this vertex
         .map(incomingEdge ->
           Pair.of(incomingEdge, intermediateDataIOFactory
-<<<<<<< HEAD
-            .createReader(task, incomingEdge.getSrcIRVertex(), incomingEdge)))
-=======
             .createReader(task.getTaskId(), incomingEdge.getSrcIRVertex(), incomingEdge)))
->>>>>>> 4dd3ef0a
         .forEach(pair -> {
           if (irVertex instanceof OperatorVertex) {
             final StageEdge edge = pair.left();
@@ -640,21 +636,13 @@
     }
   }
 
-<<<<<<< HEAD
-  private List<InputReader> getParentTaskReaders(final Task task,
-=======
   private List<InputReader> getParentTaskReaders(final String dstTaskId,
->>>>>>> 4dd3ef0a
                                                  final List<StageEdge> inEdgesFromParentTasks,
                                                  final IntermediateDataIOFactory intermediateDataIOFactory) {
     return inEdgesFromParentTasks
       .stream()
       .map(inEdgeForThisVertex -> intermediateDataIOFactory
-<<<<<<< HEAD
-        .createReader(task, inEdgeForThisVertex.getSrcIRVertex(), inEdgeForThisVertex))
-=======
         .createReader(dstTaskId, inEdgeForThisVertex.getSrcIRVertex(), inEdgeForThisVertex))
->>>>>>> 4dd3ef0a
       .collect(Collectors.toList());
   }
 
@@ -716,7 +704,8 @@
         outputWriter.close();
         final Optional<Long> writtenBytes = outputWriter.getWrittenBytes();
         writtenBytes.ifPresent(writtenBytesList::add);
-      }));
+      })
+    );
 
     long totalWrittenBytes = 0;
     for (final Long writtenBytes : writtenBytesList) {
