/*
 * Licensed to the Apache Software Foundation (ASF) under one
 * or more contributor license agreements.  See the NOTICE file
 * distributed with this work for additional information
 * regarding copyright ownership.  The ASF licenses this file
 * to you under the Apache License, Version 2.0 (the
 * "License"); you may not use this file except in compliance
 * with the License.  You may obtain a copy of the License at
 *
 *   http://www.apache.org/licenses/LICENSE-2.0
 *
 * Unless required by applicable law or agreed to in writing,
 * software distributed under the License is distributed on an
 * "AS IS" BASIS, WITHOUT WARRANTIES OR CONDITIONS OF ANY
 * KIND, either express or implied.  See the License for the
 * specific language governing permissions and limitations
 * under the License.
 */
package org.apache.nemo.runtime.executor.datatransfer;

import org.apache.commons.io.FileUtils;
import org.apache.nemo.common.Pair;
import org.apache.nemo.common.coder.*;
import org.apache.nemo.common.dag.DAG;
import org.apache.nemo.common.dag.DAGBuilder;
import org.apache.nemo.common.eventhandler.PubSubEventHandlerWrapper;
import org.apache.nemo.common.ir.edge.IREdge;
import org.apache.nemo.common.ir.edge.executionproperty.*;
import org.apache.nemo.common.ir.executionproperty.ExecutionPropertyMap;
import org.apache.nemo.common.ir.executionproperty.VertexExecutionProperty;
import org.apache.nemo.common.ir.vertex.IRVertex;
import org.apache.nemo.common.ir.vertex.SourceVertex;
import org.apache.nemo.common.ir.vertex.executionproperty.ParallelismProperty;
import org.apache.nemo.common.ir.vertex.executionproperty.ScheduleGroupProperty;
import org.apache.nemo.common.test.EmptyComponents;
import org.apache.nemo.conf.JobConf;
import org.apache.nemo.runtime.common.RuntimeIdManager;
import org.apache.nemo.runtime.common.message.ClientRPC;
import org.apache.nemo.runtime.common.message.MessageEnvironment;
import org.apache.nemo.runtime.common.message.MessageParameters;
import org.apache.nemo.runtime.common.message.PersistentConnectionToMasterMap;
import org.apache.nemo.runtime.common.message.local.LocalMessageDispatcher;
import org.apache.nemo.runtime.common.message.local.LocalMessageEnvironment;
import org.apache.nemo.runtime.common.plan.PlanRewriter;
import org.apache.nemo.runtime.common.plan.RuntimeEdge;
import org.apache.nemo.runtime.common.plan.Stage;
import org.apache.nemo.runtime.common.plan.StageEdge;
import org.apache.nemo.runtime.executor.Executor;
import org.apache.nemo.runtime.executor.MetricManagerWorker;
import org.apache.nemo.runtime.executor.TestUtil;
import org.apache.nemo.runtime.executor.data.BlockManagerWorker;
import org.apache.nemo.runtime.executor.data.DataUtil;
import org.apache.nemo.runtime.executor.data.SerializerManager;
import org.apache.nemo.runtime.master.BlockManagerMaster;
import org.apache.nemo.runtime.master.RuntimeMaster;
import org.apache.nemo.runtime.master.metric.MetricManagerMaster;
import org.apache.nemo.runtime.master.metric.MetricMessageHandler;
import org.apache.nemo.runtime.master.scheduler.BatchScheduler;
import org.apache.nemo.runtime.master.scheduler.Scheduler;
import org.apache.reef.driver.evaluator.EvaluatorRequestor;
import org.apache.reef.io.network.naming.NameResolverConfiguration;
import org.apache.reef.io.network.naming.NameServer;
import org.apache.reef.io.network.util.StringIdentifierFactory;
import org.apache.reef.tang.Configuration;
import org.apache.reef.tang.Injector;
import org.apache.reef.tang.Tang;
import org.apache.reef.tang.exceptions.InjectionException;
import org.apache.reef.wake.IdentifierFactory;
import org.apache.reef.wake.remote.address.LocalAddressProvider;
import org.junit.After;
import org.junit.Before;
import org.junit.Test;
import org.junit.runner.RunWith;
import org.powermock.core.classloader.annotations.PrepareForTest;
import org.powermock.modules.junit4.PowerMockRunner;

import java.io.File;
import java.io.IOException;
import java.util.*;
import java.util.concurrent.CompletableFuture;
import java.util.concurrent.ExecutionException;
import java.util.concurrent.atomic.AtomicInteger;
import java.util.stream.Collectors;
import java.util.stream.IntStream;
import java.util.stream.Stream;
import java.util.stream.StreamSupport;

import static org.apache.nemo.common.dag.DAG.EMPTY_DAG_DIRECTORY;
import static org.apache.nemo.runtime.common.RuntimeTestUtil.flatten;
import static org.apache.nemo.runtime.common.RuntimeTestUtil.getRangedNumList;
import static org.junit.Assert.assertEquals;
import static org.junit.Assert.assertTrue;
import static org.mockito.Mockito.mock;

/**
 * Tests {@link InputReader} and {@link OutputWriter}.
 * <p>
 * Execute {@code mvn test -Dtest=DataTransferTest -Dio.netty.leakDetectionLevel=paranoid}
 * to run the test with leakage reports for netty {@link io.netty.util.ReferenceCounted} objects.
 */
@RunWith(PowerMockRunner.class)
@PrepareForTest({PubSubEventHandlerWrapper.class, MetricMessageHandler.class,
  SourceVertex.class, ClientRPC.class, MetricManagerMaster.class})
public final class DataTransferTest {
  private static final String EXECUTOR_ID_PREFIX = "Executor";
  private static final DataStoreProperty.Value MEMORY_STORE =
    DataStoreProperty.Value.MEMORY_STORE;
  private static final DataStoreProperty.Value SER_MEMORY_STORE =
    DataStoreProperty.Value.SERIALIZED_MEMORY_STORE;
  private static final DataStoreProperty.Value LOCAL_FILE_STORE =
    DataStoreProperty.Value.LOCAL_FILE_STORE;
  private static final DataStoreProperty.Value REMOTE_FILE_STORE =
    DataStoreProperty.Value.GLUSTER_FILE_STORE;
  private static final String TMP_LOCAL_FILE_DIRECTORY = "./tmpLocalFiles";
  private static final String TMP_REMOTE_FILE_DIRECTORY = "./tmpRemoteFiles";
  private static final int PARALLELISM_TEN = 10;
  private static final String EDGE_PREFIX_TEMPLATE = "Dummy(%d)";
  private static final AtomicInteger TEST_INDEX = new AtomicInteger(0);
  private static final EncoderFactory ENCODER_FACTORY =
    PairEncoderFactory.of(IntEncoderFactory.of(), IntEncoderFactory.of());
  private static final DecoderFactory DECODER_FACTORY =
    PairDecoderFactory.of(IntDecoderFactory.of(), IntDecoderFactory.of());
  private static final Tang TANG = Tang.Factory.getTang();

  private BlockManagerMaster master;
  private BlockManagerWorker worker1;
  private IntermediateDataIOFactory transferFactory;
  private BlockManagerWorker worker2;
  private HashMap<BlockManagerWorker, SerializerManager> serializerManagers = new HashMap<>();
  private MetricManagerWorker metricMessageSender;

  @Before
  public void setUp() throws InjectionException {
    final Configuration configuration = Tang.Factory.getTang().newConfigurationBuilder()
      .bindNamedParameter(JobConf.ScheduleSerThread.class, "1")
      .build();
    final Injector baseInjector = Tang.Factory.getTang().newInjector(configuration);
    baseInjector.bindVolatileInstance(EvaluatorRequestor.class, mock(EvaluatorRequestor.class));
    final Injector dispatcherInjector = LocalMessageDispatcher.forkInjector(baseInjector);
    final Injector injector = LocalMessageEnvironment.forkInjector(dispatcherInjector,
      MessageEnvironment.MASTER_COMMUNICATION_ID);

    final PlanRewriter planRewriter = mock(PlanRewriter.class);
    injector.bindVolatileInstance(PlanRewriter.class, planRewriter);

    injector.bindVolatileInstance(PubSubEventHandlerWrapper.class, mock(PubSubEventHandlerWrapper.class));
    final AtomicInteger executorCount = new AtomicInteger(0);
    injector.bindVolatileInstance(ClientRPC.class, mock(ClientRPC.class));
    injector.bindVolatileInstance(MetricManagerMaster.class, mock(MetricManagerMaster.class));
    injector.bindVolatileInstance(MetricMessageHandler.class, mock(MetricMessageHandler.class));
    injector.bindVolatileParameter(JobConf.DAGDirectory.class, EMPTY_DAG_DIRECTORY);
    injector.bindVolatileParameter(JobConf.JobId.class, "jobId");

    // Necessary for wiring up the message environments
    injector.bindVolatileInstance(Scheduler.class, injector.getInstance(BatchScheduler.class));
    injector.getInstance(RuntimeMaster.class);
    final BlockManagerMaster master = injector.getInstance(BlockManagerMaster.class);
    final MetricManagerWorker metricMessageSender = injector.getInstance(MetricManagerWorker.class);

    final Injector nameClientInjector = createNameClientInjector();
    nameClientInjector.bindVolatileParameter(JobConf.JobId.class, "data transfer test");

    this.master = master;
    final Pair<BlockManagerWorker, IntermediateDataIOFactory> pair1 = createWorker(
      EXECUTOR_ID_PREFIX + executorCount.getAndIncrement(), dispatcherInjector, nameClientInjector);
    this.worker1 = pair1.left();
    this.transferFactory = pair1.right();
    this.worker2 = createWorker(EXECUTOR_ID_PREFIX + executorCount.getAndIncrement(), dispatcherInjector,
      nameClientInjector).left();

    this.metricMessageSender = metricMessageSender;
  }

  @After
  public void tearDown() throws IOException {
    FileUtils.deleteDirectory(new File(TMP_LOCAL_FILE_DIRECTORY));
    FileUtils.deleteDirectory(new File(TMP_REMOTE_FILE_DIRECTORY));
  }

  private Pair<BlockManagerWorker, IntermediateDataIOFactory> createWorker(
    final String executorId,
    final Injector dispatcherInjector,
    final Injector nameClientInjector) throws InjectionException {
    final Injector messageEnvironmentInjector = LocalMessageEnvironment.forkInjector(dispatcherInjector, executorId);
    final MessageEnvironment messageEnvironment = messageEnvironmentInjector.getInstance(MessageEnvironment.class);
    final PersistentConnectionToMasterMap conToMaster = messageEnvironmentInjector
      .getInstance(PersistentConnectionToMasterMap.class);
    final Configuration executorConfiguration = TANG.newConfigurationBuilder()
      .bindNamedParameter(JobConf.ExecutorId.class, executorId)
      .bindNamedParameter(MessageParameters.SenderId.class, executorId)
      .bindNamedParameter(JobConf.ExecutorMemoryMb.class, "640")
      .bindNamedParameter(JobConf.MaxOffheapRatio.class, "0.2")
      .build();
    final Injector injector = nameClientInjector.forkInjector(executorConfiguration);
    injector.bindVolatileInstance(MessageEnvironment.class, messageEnvironment);
    injector.bindVolatileInstance(PersistentConnectionToMasterMap.class, conToMaster);
    injector.bindVolatileParameter(JobConf.FileDirectory.class, TMP_LOCAL_FILE_DIRECTORY);
    injector.bindVolatileParameter(JobConf.GlusterVolumeDirectory.class, TMP_REMOTE_FILE_DIRECTORY);
    final BlockManagerWorker blockManagerWorker;
    final SerializerManager serializerManager;
    final IntermediateDataIOFactory intermediateDataIOFactory;
    try {
      blockManagerWorker = injector.getInstance(BlockManagerWorker.class);
      serializerManager = injector.getInstance(SerializerManager.class);
      serializerManagers.put(blockManagerWorker, serializerManager);
      intermediateDataIOFactory = injector.getInstance(IntermediateDataIOFactory.class);
    } catch (final InjectionException e) {
      throw new RuntimeException(e);
    }

    // Unused, but necessary for wiring up the message environments
    injector.getInstance(Executor.class);

    return Pair.of(blockManagerWorker, intermediateDataIOFactory);
  }

  private Injector createNameClientInjector() {
    try {
      final Configuration configuration = TANG.newConfigurationBuilder()
        .bindImplementation(IdentifierFactory.class, StringIdentifierFactory.class)
        .build();
      final Injector injector = TANG.newInjector(configuration);
      final LocalAddressProvider localAddressProvider = injector.getInstance(LocalAddressProvider.class);
      final NameServer nameServer = injector.getInstance(NameServer.class);
      final Configuration nameClientConfiguration = NameResolverConfiguration.CONF
        .set(NameResolverConfiguration.NAME_SERVER_HOSTNAME, localAddressProvider.getLocalAddress())
        .set(NameResolverConfiguration.NAME_SERVICE_PORT, nameServer.getPort())
        .build();
      return injector.forkInjector(nameClientConfiguration);
    } catch (final InjectionException e) {
      throw new RuntimeException(e);
    }
  }

  @Test
  public void testWriteAndRead() {
    // test OneToOne same worker
    writeAndRead(worker1, worker1, CommunicationPatternProperty.Value.ONE_TO_ONE, MEMORY_STORE);

    // test OneToOne different worker
    writeAndRead(worker1, worker2, CommunicationPatternProperty.Value.ONE_TO_ONE, MEMORY_STORE);

    // test OneToMany same worker
    writeAndRead(worker1, worker1, CommunicationPatternProperty.Value.BROADCAST, MEMORY_STORE);

    // test OneToMany different worker
    writeAndRead(worker1, worker2, CommunicationPatternProperty.Value.BROADCAST, MEMORY_STORE);

    // test ManyToMany same worker
    writeAndRead(worker1, worker1, CommunicationPatternProperty.Value.SHUFFLE, MEMORY_STORE);

    // test ManyToMany different worker
    writeAndRead(worker1, worker2, CommunicationPatternProperty.Value.SHUFFLE, MEMORY_STORE);

    // test ManyToMany same worker
    writeAndRead(worker1, worker1, CommunicationPatternProperty.Value.SHUFFLE, SER_MEMORY_STORE);

    // test ManyToMany different worker
    writeAndRead(worker1, worker2, CommunicationPatternProperty.Value.SHUFFLE, SER_MEMORY_STORE);

    // test ManyToMany same worker (local file)
    writeAndRead(worker1, worker1, CommunicationPatternProperty.Value.SHUFFLE, LOCAL_FILE_STORE);

    // test ManyToMany different worker (local file)
    writeAndRead(worker1, worker2, CommunicationPatternProperty.Value.SHUFFLE, LOCAL_FILE_STORE);

    // test ManyToMany same worker (remote file)
    writeAndRead(worker1, worker1, CommunicationPatternProperty.Value.SHUFFLE, REMOTE_FILE_STORE);

    // test ManyToMany different worker (remote file)
    writeAndRead(worker1, worker2, CommunicationPatternProperty.Value.SHUFFLE, REMOTE_FILE_STORE);

    // test OneToOne same worker with duplicate data
    writeAndReadWithDuplicateData(worker1, worker1, CommunicationPatternProperty.Value.ONE_TO_ONE, MEMORY_STORE);

    // test OneToOne different worker with duplicate data
    writeAndReadWithDuplicateData(worker1, worker2, CommunicationPatternProperty.Value.ONE_TO_ONE, MEMORY_STORE);

    // test OneToMany same worker with duplicate data
    writeAndReadWithDuplicateData(worker1, worker1, CommunicationPatternProperty.Value.BROADCAST, MEMORY_STORE);

    // test OneToMany different worker with duplicate data
    writeAndReadWithDuplicateData(worker1, worker2, CommunicationPatternProperty.Value.BROADCAST, MEMORY_STORE);

    // test ManyToMany same worker with duplicate data
    writeAndReadWithDuplicateData(worker1, worker1, CommunicationPatternProperty.Value.SHUFFLE, MEMORY_STORE);

    // test ManyToMany different worker with duplicate data
    writeAndReadWithDuplicateData(worker1, worker2, CommunicationPatternProperty.Value.SHUFFLE, MEMORY_STORE);

    // test ManyToMany same worker with duplicate data
    writeAndReadWithDuplicateData(worker1, worker1, CommunicationPatternProperty.Value.SHUFFLE, SER_MEMORY_STORE);

    // test ManyToMany different worker with duplicate data
    writeAndReadWithDuplicateData(worker1, worker2, CommunicationPatternProperty.Value.SHUFFLE, SER_MEMORY_STORE);

    // test ManyToMany same worker (local file) with duplicate data
    writeAndReadWithDuplicateData(worker1, worker1, CommunicationPatternProperty.Value.SHUFFLE, LOCAL_FILE_STORE);

    // test ManyToMany different worker (local file) with duplicate data
    writeAndReadWithDuplicateData(worker1, worker2, CommunicationPatternProperty.Value.SHUFFLE, LOCAL_FILE_STORE);

    // test ManyToMany same worker (remote file) with duplicate data
    writeAndReadWithDuplicateData(worker1, worker1, CommunicationPatternProperty.Value.SHUFFLE, REMOTE_FILE_STORE);

    // test ManyToMany different worker (remote file) with duplicate data
    writeAndReadWithDuplicateData(worker1, worker2, CommunicationPatternProperty.Value.SHUFFLE, REMOTE_FILE_STORE);
  }

  private void writeAndRead(final BlockManagerWorker sender,
                            final BlockManagerWorker receiver,
                            final CommunicationPatternProperty.Value commPattern,
                            final DataStoreProperty.Value store) throws RuntimeException {
    final int testIndex = TEST_INDEX.getAndIncrement();
    final String edgeId = String.format(EDGE_PREFIX_TEMPLATE, testIndex);
    final Pair<IRVertex, IRVertex> verticesPair = setupVertices(edgeId, sender, receiver);
    final IRVertex srcVertex = verticesPair.left();
    final IRVertex dstVertex = verticesPair.right();

    // Edge setup
    final IREdge dummyIREdge = new IREdge(commPattern, srcVertex, dstVertex);
    dummyIREdge.setProperty(KeyExtractorProperty.of(element -> element));
    dummyIREdge.setProperty(CommunicationPatternProperty.of(commPattern));
    dummyIREdge.setProperty(PartitionerProperty.of(PartitionerProperty.Type.HASH));
    dummyIREdge.setProperty(DataStoreProperty.of(store));
    dummyIREdge.setProperty(DataPersistenceProperty.of(DataPersistenceProperty.Value.KEEP));
    dummyIREdge.setProperty(EncoderProperty.of(ENCODER_FACTORY));
    dummyIREdge.setProperty(DecoderProperty.of(DECODER_FACTORY));
    final ExecutionPropertyMap edgeProperties = dummyIREdge.getExecutionProperties();
    final RuntimeEdge dummyEdge;

    final Stage srcStage = setupStages("srcStage" + testIndex);
    final Stage dstStage = setupStages("dstStage" + testIndex);
    dummyEdge = new StageEdge(edgeId, edgeProperties, srcVertex, dstVertex, srcStage, dstStage);

    // Initialize states in Master
    TestUtil.generateTaskIds(srcStage).forEach(srcTaskId -> {
      final String blockId = RuntimeIdManager.generateBlockId(edgeId, srcTaskId);
      master.onProducerTaskScheduled(srcTaskId, Collections.singleton(blockId));
    });

    // Write
    final List<List> dataWrittenList = new ArrayList<>();
    TestUtil.generateTaskIds(srcStage).forEach(srcTaskId -> {
      final List dataWritten = getRangedNumList(0, PARALLELISM_TEN);
      final OutputWriter writer = transferFactory.createWriter(srcTaskId, dummyEdge);
      dataWritten.iterator().forEachRemaining(writer::write);
      writer.close();
      dataWrittenList.add(dataWritten);
    });

    // Read
    final List<List> dataReadList = new ArrayList<>();
<<<<<<< HEAD
    // IntStream.range(0, PARALLELISM_TEN).forEach(dstTaskIndex -> {
    //   final InputReader reader =
    //     new BlockInputReader(dstTaskIndex, srcVertex, dummyEdge, receiver);
    //
    //   assertEquals(PARALLELISM_TEN, InputReader.getSourceParallelism(reader));
    //
    //   final List dataRead = new ArrayList<>();
    //   try {
    //     combineFutures(reader.read()).forEachRemaining(dataRead::add);
    //   } catch (final Exception e) {
    //     throw new RuntimeException(e);
    //   }
    //   dataReadList.add(dataRead);
    // });
=======
    TestUtil.generateTaskIds(dstStage).forEach(dstTaskId -> {
      final InputReader reader =
        new BlockInputReader(dstTaskId, srcVertex, dummyEdge, receiver, metricMessageSender);
      assertEquals(PARALLELISM_TEN, InputReader.getSourceParallelism(reader));

      final List dataRead = new ArrayList<>();
      try {
        combineFutures(reader.read()).forEachRemaining(dataRead::add);
      } catch (final Exception e) {
        throw new RuntimeException(e);
      }
      dataReadList.add(dataRead);
    });
>>>>>>> 4dd3ef0a

    // Compare (should be the same)
    final List flattenedWrittenData = flatten(dataWrittenList);
    final List flattenedReadData = flatten(dataReadList);
    if (CommunicationPatternProperty.Value.BROADCAST.equals(commPattern)) {
      final List broadcastedWrittenData = new ArrayList<>();
      IntStream.range(0, PARALLELISM_TEN).forEach(i -> broadcastedWrittenData.addAll(flattenedWrittenData));
      assertEquals(broadcastedWrittenData.size(), flattenedReadData.size());
      flattenedReadData.forEach(rData -> assertTrue(broadcastedWrittenData.remove(rData)));
    } else {
      assertEquals(flattenedWrittenData.size(), flattenedReadData.size());
      flattenedReadData.forEach(rData -> assertTrue(flattenedWrittenData.remove(rData)));
    }
  }

  private void writeAndReadWithDuplicateData(final BlockManagerWorker sender,
                                             final BlockManagerWorker receiver,
                                             final CommunicationPatternProperty.Value commPattern,
                                             final DataStoreProperty.Value store) throws RuntimeException {
    final int testIndex = TEST_INDEX.getAndIncrement();
    final int testIndex2 = TEST_INDEX.getAndIncrement();
    final String edgeId = String.format(EDGE_PREFIX_TEMPLATE, testIndex);
    final String edgeId2 = String.format(EDGE_PREFIX_TEMPLATE, testIndex2);
    final Pair<IRVertex, IRVertex> verticesPair = setupVertices(edgeId, edgeId2, sender, receiver);
    final IRVertex srcVertex = verticesPair.left();
    final IRVertex dstVertex = verticesPair.right();

    // Edge setup
    final IREdge dummyIREdge = new IREdge(commPattern, srcVertex, dstVertex);
    dummyIREdge.setProperty(EncoderProperty.of(ENCODER_FACTORY));
    dummyIREdge.setProperty(DecoderProperty.of(DECODER_FACTORY));
    dummyIREdge.setProperty(KeyExtractorProperty.of(element -> element));
    dummyIREdge.setProperty(CommunicationPatternProperty.of(commPattern));
    dummyIREdge.setProperty(PartitionerProperty.of(PartitionerProperty.Type.HASH));
    dummyIREdge.setProperty(DuplicateEdgeGroupProperty.of(new DuplicateEdgeGroupPropertyValue("dummy")));
    final Optional<DuplicateEdgeGroupPropertyValue> duplicateDataProperty
      = dummyIREdge.getPropertyValue(DuplicateEdgeGroupProperty.class);
    duplicateDataProperty.get().setRepresentativeEdgeId(edgeId);
    duplicateDataProperty.get().setGroupSize(2);
    dummyIREdge.setProperty(DataStoreProperty.of(store));
    dummyIREdge.setProperty(DataPersistenceProperty.of(DataPersistenceProperty.Value.KEEP));
    final RuntimeEdge dummyEdge, dummyEdge2;
    final ExecutionPropertyMap edgeProperties = dummyIREdge.getExecutionProperties();

    final Stage srcStage = setupStages("srcStage" + testIndex);
    final Stage dstStage = setupStages("dstStage" + testIndex);
    dummyEdge = new StageEdge(edgeId, edgeProperties, srcVertex, dstVertex, srcStage, dstStage);
    dummyEdge2 = new StageEdge(edgeId2, edgeProperties, srcVertex, dstVertex, srcStage, dstStage);
    // Initialize states in Master
    TestUtil.generateTaskIds(srcStage).forEach(srcTaskId -> {
      final String blockId = RuntimeIdManager.generateBlockId(edgeId, srcTaskId);
      final String blockId2 = RuntimeIdManager.generateBlockId(edgeId2, srcTaskId);
      master.onProducerTaskScheduled(srcTaskId, Stream.of(blockId, blockId2).collect(Collectors.toSet()));
    });

    // Write
    final List<List> dataWrittenList = new ArrayList<>();
    TestUtil.generateTaskIds(srcStage).forEach(srcTaskId -> {
      final List dataWritten = getRangedNumList(0, PARALLELISM_TEN);
      final OutputWriter writer = transferFactory.createWriter(srcTaskId, dummyEdge);
      dataWritten.iterator().forEachRemaining(writer::write);
      writer.close();
      dataWrittenList.add(dataWritten);

      final OutputWriter writer2 = transferFactory.createWriter(srcTaskId, dummyEdge2);
      dataWritten.iterator().forEachRemaining(writer2::write);
      writer2.close();
    });

    // Read
    final List<List> dataReadList = new ArrayList<>();
    final List<List> dataReadList2 = new ArrayList<>();
<<<<<<< HEAD
    // IntStream.range(0, PARALLELISM_TEN).forEach(dstTaskIndex -> {
      // final InputReader reader =
      //   new BlockInputReader(dstTaskIndex, srcVertex, dummyEdge, receiver);
      // final InputReader reader2 =
      //   new BlockInputReader(dstTaskIndex, srcVertex, dummyEdge2, receiver);

    //   assertEquals(PARALLELISM_TEN, InputReader.getSourceParallelism(reader));
    //
    //   assertEquals(PARALLELISM_TEN, InputReader.getSourceParallelism(reader));
    //
    //   final List dataRead = new ArrayList<>();
    //   try {
    //     combineFutures(reader.read()).forEachRemaining(dataRead::add);
    //   } catch (final Exception e) {
    //     throw new RuntimeException(e);
    //   }
    //   dataReadList.add(dataRead);
    //
    //   final List dataRead2 = new ArrayList<>();
    //   try {
    //     combineFutures(reader2.read()).forEachRemaining(dataRead2::add);
    //   } catch (final Exception e) {
    //     throw new RuntimeException(e);
    //   }
    //   dataReadList2.add(dataRead2);
    // });
=======

    TestUtil.generateTaskIds(dstStage).forEach(dstTaskId -> {
      final InputReader reader =
        new BlockInputReader(dstTaskId, srcVertex, dummyEdge, receiver, metricMessageSender);
      final InputReader reader2 =
        new BlockInputReader(dstTaskId, srcVertex, dummyEdge2, receiver, metricMessageSender);

      assertEquals(PARALLELISM_TEN, InputReader.getSourceParallelism(reader));

      assertEquals(PARALLELISM_TEN, InputReader.getSourceParallelism(reader));

      final List dataRead = new ArrayList<>();
      try {
        combineFutures(reader.read()).forEachRemaining(dataRead::add);
      } catch (final Exception e) {
        throw new RuntimeException(e);
      }
      dataReadList.add(dataRead);

      final List dataRead2 = new ArrayList<>();
      try {
        combineFutures(reader2.read()).forEachRemaining(dataRead2::add);
      } catch (final Exception e) {
        throw new RuntimeException(e);
      }
      dataReadList2.add(dataRead2);
    });
>>>>>>> 4dd3ef0a

    // Compare (should be the same)
    final List flattenedWrittenData = flatten(dataWrittenList);
    final List flattenedWrittenData2 = flatten(dataWrittenList);
    final List flattenedReadData = flatten(dataReadList);
    final List flattenedReadData2 = flatten(dataReadList2);
    if (CommunicationPatternProperty.Value.BROADCAST.equals(commPattern)) {
      final List broadcastedWrittenData = new ArrayList<>();
      final List broadcastedWrittenData2 = new ArrayList<>();
      IntStream.range(0, PARALLELISM_TEN).forEach(i -> broadcastedWrittenData.addAll(flattenedWrittenData));
      IntStream.range(0, PARALLELISM_TEN).forEach(i -> broadcastedWrittenData2.addAll(flattenedWrittenData2));
      assertEquals(broadcastedWrittenData.size(), flattenedReadData.size());
      flattenedReadData.forEach(rData -> assertTrue(broadcastedWrittenData.remove(rData)));
      flattenedReadData2.forEach(rData -> assertTrue(broadcastedWrittenData2.remove(rData)));
    } else {
      assertEquals(flattenedWrittenData.size(), flattenedReadData.size());
      flattenedReadData.forEach(rData -> assertTrue(flattenedWrittenData.remove(rData)));
      flattenedReadData2.forEach(rData -> assertTrue(flattenedWrittenData2.remove(rData)));
    }
  }

  private Pair<IRVertex, IRVertex> setupVertices(final String edgeId,
                                                 final BlockManagerWorker sender,
                                                 final BlockManagerWorker receiver) {
    serializerManagers.get(sender).register(edgeId, ENCODER_FACTORY, DECODER_FACTORY);
    serializerManagers.get(receiver).register(edgeId, ENCODER_FACTORY, DECODER_FACTORY);

    // Src setup
    final SourceVertex srcVertex = new EmptyComponents.EmptySourceVertex("Source");
    srcVertex.setProperty(ParallelismProperty.of(PARALLELISM_TEN));

    // Dst setup
    final SourceVertex dstVertex = new EmptyComponents.EmptySourceVertex("Destination");
    dstVertex.setProperty(ParallelismProperty.of(PARALLELISM_TEN));

    return Pair.of(srcVertex, dstVertex);
  }

  private Pair<IRVertex, IRVertex> setupVertices(final String edgeId,
                                                 final String edgeId2,
                                                 final BlockManagerWorker sender,
                                                 final BlockManagerWorker receiver) {
    serializerManagers.get(sender).register(edgeId, ENCODER_FACTORY, DECODER_FACTORY);
    serializerManagers.get(receiver).register(edgeId, ENCODER_FACTORY, DECODER_FACTORY);
    serializerManagers.get(sender).register(edgeId2, ENCODER_FACTORY, DECODER_FACTORY);
    serializerManagers.get(receiver).register(edgeId2, ENCODER_FACTORY, DECODER_FACTORY);

    // Src setup
    final SourceVertex srcVertex = new EmptyComponents.EmptySourceVertex("Source");
    srcVertex.setProperty(ParallelismProperty.of(PARALLELISM_TEN));

    // Dst setup
    final SourceVertex dstVertex = new EmptyComponents.EmptySourceVertex("Destination");
    dstVertex.setProperty(ParallelismProperty.of(PARALLELISM_TEN));

    return Pair.of(srcVertex, dstVertex);
  }

  private Stage setupStages(final String stageId) {
    final DAG<IRVertex, RuntimeEdge<IRVertex>> emptyDag = new DAGBuilder<IRVertex, RuntimeEdge<IRVertex>>().build();

    final ExecutionPropertyMap<VertexExecutionProperty> stageExecutionProperty = new ExecutionPropertyMap<>(stageId);
    stageExecutionProperty.put(ParallelismProperty.of(PARALLELISM_TEN));
    stageExecutionProperty.put(ScheduleGroupProperty.of(0));
    return new Stage(
      stageId,
      IntStream.range(0, PARALLELISM_TEN).boxed().collect(Collectors.toList()),
      emptyDag,
      stageExecutionProperty,
      Collections.emptyList());
  }

  /**
   * Combine the given list of futures.
   *
   * @param futures to combine.
   * @return the combined iterable of elements.
   * @throws ExecutionException   when fail to get results from futures.
   * @throws InterruptedException when interrupted during getting results from futures.
   */
  private Iterator combineFutures(final List<CompletableFuture<DataUtil.IteratorWithNumBytes>> futures)
    throws ExecutionException, InterruptedException {
    final List concatStreamBase = new ArrayList<>();
    Stream<Object> concatStream = concatStreamBase.stream();
    for (int srcTaskIdx = 0; srcTaskIdx < futures.size(); srcTaskIdx++) {
      final Iterator dataFromATask = futures.get(srcTaskIdx).get();
      final Iterable iterable = () -> dataFromATask;
      concatStream = Stream.concat(concatStream, StreamSupport.stream(iterable.spliterator(), false));
    }
    return concatStream.collect(Collectors.toList()).iterator();
  }
}
<|MERGE_RESOLUTION|>--- conflicted
+++ resolved
@@ -351,22 +351,6 @@
 
     // Read
     final List<List> dataReadList = new ArrayList<>();
-<<<<<<< HEAD
-    // IntStream.range(0, PARALLELISM_TEN).forEach(dstTaskIndex -> {
-    //   final InputReader reader =
-    //     new BlockInputReader(dstTaskIndex, srcVertex, dummyEdge, receiver);
-    //
-    //   assertEquals(PARALLELISM_TEN, InputReader.getSourceParallelism(reader));
-    //
-    //   final List dataRead = new ArrayList<>();
-    //   try {
-    //     combineFutures(reader.read()).forEachRemaining(dataRead::add);
-    //   } catch (final Exception e) {
-    //     throw new RuntimeException(e);
-    //   }
-    //   dataReadList.add(dataRead);
-    // });
-=======
     TestUtil.generateTaskIds(dstStage).forEach(dstTaskId -> {
       final InputReader reader =
         new BlockInputReader(dstTaskId, srcVertex, dummyEdge, receiver, metricMessageSender);
@@ -380,7 +364,6 @@
       }
       dataReadList.add(dataRead);
     });
->>>>>>> 4dd3ef0a
 
     // Compare (should be the same)
     final List flattenedWrittenData = flatten(dataWrittenList);
@@ -453,34 +436,6 @@
     // Read
     final List<List> dataReadList = new ArrayList<>();
     final List<List> dataReadList2 = new ArrayList<>();
-<<<<<<< HEAD
-    // IntStream.range(0, PARALLELISM_TEN).forEach(dstTaskIndex -> {
-      // final InputReader reader =
-      //   new BlockInputReader(dstTaskIndex, srcVertex, dummyEdge, receiver);
-      // final InputReader reader2 =
-      //   new BlockInputReader(dstTaskIndex, srcVertex, dummyEdge2, receiver);
-
-    //   assertEquals(PARALLELISM_TEN, InputReader.getSourceParallelism(reader));
-    //
-    //   assertEquals(PARALLELISM_TEN, InputReader.getSourceParallelism(reader));
-    //
-    //   final List dataRead = new ArrayList<>();
-    //   try {
-    //     combineFutures(reader.read()).forEachRemaining(dataRead::add);
-    //   } catch (final Exception e) {
-    //     throw new RuntimeException(e);
-    //   }
-    //   dataReadList.add(dataRead);
-    //
-    //   final List dataRead2 = new ArrayList<>();
-    //   try {
-    //     combineFutures(reader2.read()).forEachRemaining(dataRead2::add);
-    //   } catch (final Exception e) {
-    //     throw new RuntimeException(e);
-    //   }
-    //   dataReadList2.add(dataRead2);
-    // });
-=======
 
     TestUtil.generateTaskIds(dstStage).forEach(dstTaskId -> {
       final InputReader reader =
@@ -508,7 +463,6 @@
       }
       dataReadList2.add(dataRead2);
     });
->>>>>>> 4dd3ef0a
 
     // Compare (should be the same)
     final List flattenedWrittenData = flatten(dataWrittenList);
