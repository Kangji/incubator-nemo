--- conflicted
+++ resolved
@@ -107,10 +107,7 @@
       } finally {
         planStateManager.storeJSON("final");
       }
-<<<<<<< HEAD
-=======
 
->>>>>>> 4dd3ef0a
       final long endTime = System.currentTimeMillis();
       LOG.info("{} is complete!", physicalPlan.getPlanId());
       MetricStore.getStore().getOrCreateMetric(JobMetric.class, physicalPlan.getPlanId())
