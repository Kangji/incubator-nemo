--- conflicted
+++ resolved
@@ -56,33 +56,16 @@
   }
 
   @Override
-<<<<<<< HEAD
-  public PhysicalPlan apply(final PhysicalPlan originalPlan,
-                            final Pair<List<String>, Map<Integer, Long>> metricData) {
-    // Builder to create new stages.
-    final DAGBuilder<PhysicalStage, PhysicalStageEdge> physicalDAGBuilder =
-        new DAGBuilder<>(originalPlan.getStageDAG());
-    final List<String> blockIds = metricData.left();
-
+  public DAG<IRVertex, IREdge> apply(final DAG<IRVertex, IREdge> dagToOptimize,
+                                     final Pair<List<String>, Map<Integer, Long>> metricData) {
     // get edges to optimize
-    final List<String> optimizationEdgeIds = blockIds.stream().map(blockId ->
-        RuntimeIdGenerator.getRuntimeEdgeIdFromBlockId(blockId)).collect(Collectors.toList());
-    final DAG<PhysicalStage, PhysicalStageEdge> stageDAG = originalPlan.getStageDAG();
-    final List<PhysicalStageEdge> optimizationEdges = stageDAG.getVertices().stream()
-        .flatMap(physicalStage -> stageDAG.getIncomingEdgesOf(physicalStage).stream())
-        .filter(physicalStageEdge -> optimizationEdgeIds.contains(physicalStageEdge.getId()))
-=======
-  public DAG<IRVertex, IREdge> apply(final DAG<IRVertex, IREdge> dagToOptimize,
-                                     final Map<String, List<Pair<Integer, Long>>> metricData) {
-    // get edges to optimize
-    final List<String> optimizationEdgeIds = metricData.keySet().stream().map(blockId ->
+    final List<String> optimizationEdgeIds = metricData.left().stream().map(blockId ->
         RuntimeIdGenerator.getRuntimeEdgeIdFromBlockId(blockId))
         .map(RuntimeIdGenerator::getIrEdgeIdFromRuntimeEdgeId)
         .collect(Collectors.toList());
     final List<IREdge> optimizationEdges = dagToOptimize.getVertices().stream()
         .flatMap(irVertex -> dagToOptimize.getIncomingEdgesOf(irVertex).stream())
         .filter(irEdge -> optimizationEdgeIds.contains(irEdge.getId()))
->>>>>>> 8b2b3db3
         .collect(Collectors.toList());
 
     // Get number of evaluators of the next stage (number of blocks).
@@ -91,28 +74,11 @@
     final Integer dstParallelism = targetEdge.getDst().getProperty(ExecutionProperty.Key.Parallelism);
 
     // Calculate keyRanges.
-<<<<<<< HEAD
-    final Map<Integer, Pair<KeyRange, Boolean>> keyRanges =
-        calculateHashRanges(metricData.right(), taskGroupListSize);
-
-    // Overwrite the previously assigned hash value range in the physical DAG with the new range.
-    optimizationEdges.forEach(optimizationEdge -> {
-      // Update the information.
-      final List<Pair<KeyRange, Boolean>> taskGroupIdxToHashRange = new ArrayList<>();
-      for (int i = 0; i < taskGroupListSize; i++) {
-        taskGroupIdxToHashRange.add(keyRanges.get(i));
-      }
-      optimizationEdge.setTaskGroupIdxToKeyRange(taskGroupIdxToHashRange);
-    });
-
-    return new PhysicalPlan(originalPlan.getId(), physicalDAGBuilder.build(), originalPlan.getTaskIRVertexMap());
-=======
-    final List<KeyRange> keyRanges = calculateHashRanges(metricData, dstParallelism);
+    final Map<Integer, Pair<KeyRange, Boolean>> keyRanges = calculateHashRanges(metricData.right(), dstParallelism);
 
     // Overwrite the previously assigned hash value range in the physical DAG with the new range.
     targetEdge.setProperty(KeyRangeProperty.of(keyRanges));
     return dagToOptimize;
->>>>>>> 8b2b3db3
   }
 
   /**
@@ -136,7 +102,7 @@
         .collect(Collectors.toList());
 
     List<Integer> hotHashes = new ArrayList<>();
-    for (int i = 0; i < 10; i++) {
+    for (int i = 0; i < sortedMetricDataMap.size(); i++) {
       hotHashes.add(sortedMetricDataMap.get(i).getKey());
       LOG.info("HotHash: Hash {} Size {}", sortedMetricDataMap.get(i).getKey(),
           sortedMetricDataMap.get(i).getValue());
