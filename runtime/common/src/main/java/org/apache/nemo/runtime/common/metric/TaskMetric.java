/*
 * Licensed to the Apache Software Foundation (ASF) under one
 * or more contributor license agreements.  See the NOTICE file
 * distributed with this work for additional information
 * regarding copyright ownership.  The ASF licenses this file
 * to you under the Apache License, Version 2.0 (the
 * "License"); you may not use this file except in compliance
 * with the License.  You may obtain a copy of the License at
 *
 *   http://www.apache.org/licenses/LICENSE-2.0
 *
 * Unless required by applicable law or agreed to in writing,
 * software distributed under the License is distributed on an
 * "AS IS" BASIS, WITHOUT WARRANTIES OR CONDITIONS OF ANY
 * KIND, either express or implied.  See the License for the
 * specific language governing permissions and limitations
 * under the License.
 */
package org.apache.nemo.runtime.common.metric;

import org.apache.commons.lang3.SerializationUtils;
import org.apache.nemo.runtime.common.state.TaskState;
import org.slf4j.Logger;
import org.slf4j.LoggerFactory;

import java.util.ArrayList;
import java.util.List;

/**
 * Metric class for {@link org.apache.nemo.runtime.common.plan.Task}.
 */
public class TaskMetric implements StateMetric<TaskState.State> {
  private String id;
  private String taskContainerId = "";
  private int taskScheduleAttempt = -1;
  private List<StateTransitionEvent<TaskState.State>> stateTransitionEvents = new ArrayList<>();
<<<<<<< HEAD
  private long taskDurationTime;
  private long taskCPUTime;
  private long taskSerializationTime;
=======
  private long taskDuration = -1;
  private long schedulingOverhead = -1;
  private long serializedReadBytes = -1;
  private long encodedReadBytes = -1;
  private long writtenBytes = -1;
  private long boundedSourceReadTime = -1;
>>>>>>> 05ed18d8
  private long taskDeserializationTime = -1;
  private long taskBoundedSourceReadTime = -1;
  private long taskInputBytes = -1;
  private long taskOutputBytes = -1;
  private long taskSerializedReadBytes = -1;
  private long taskEncodedReadBytes = -1;
  private long taskPeakExecutionMemory = -1;
  private int taskSize = -1;
  private long taskShuffleReadBytes = -1;
  private long taskShuffleReadTime = -1;
  private long taskShuffleWriteBytes = -1;
  private long taskShuffleWriteTime = -1;

  private static final Logger LOG = LoggerFactory.getLogger(TaskMetric.class.getName());

  public TaskMetric(final String id) {
    this.id = id;
  }

<<<<<<< HEAD
  @Override
  public final String getId() {
    return id;
  }

  public final String getTaskContainerId() {
    return taskContainerId;
  }

  private void setTaskContainerId(final String containerId) {
    this.taskContainerId = containerId;
  }

  public final int getTaskScheduleAttempt() {
    return taskScheduleAttempt;
  }

  private void setTaskScheduleAttempt(final int scheduleAttempt) {
    this.taskScheduleAttempt = scheduleAttempt;
  }

  @Override
  public final List<StateTransitionEvent<TaskState.State>> getStateTransitionEvents() {
    return stateTransitionEvents;
  }

  @Override
  public final void addEvent(final TaskState.State prevState, final TaskState.State newState) {
    stateTransitionEvents.add(new StateTransitionEvent<>(System.currentTimeMillis(), prevState, newState));
  }

  private void addEvent(final StateTransitionEvent<TaskState.State> event) {
    stateTransitionEvents.add(event);
=======
  public final long getTaskDuration() {
    return taskDuration;
  }

  public final void setTaskDuration(final long taskDuration) {
    this.taskDuration = taskDuration;
  }

  public final long getSchedulingOverhead() {
    return schedulingOverhead;
  }

  public final void setSchedulingOverhead(final long schedulingOverhead) {
    this.schedulingOverhead = schedulingOverhead;
  }

  public final long getSerializedReadBytes() {
    return serializedReadBytes;
>>>>>>> 05ed18d8
  }

  public final long getTaskDurationTime() {
    return taskDurationTime;
  }

  private void setTaskDurationTime(final long taskDurationTime) {
    this.taskDurationTime = taskDurationTime;
  }

  public final long getTaskCPUTime() {
    return taskCPUTime;
  }

  private void setTaskCPUTime(final long taskCPUTime) {
    this.taskCPUTime = taskCPUTime;
  }

  public final long getTaskSerializationTime() {
    return taskSerializationTime;
  }

  public final void setTaskSerializationTime(final long taskSerializationTime) {
    this.taskSerializationTime = taskSerializationTime;
  }

  public final long getTaskDeserializationTime() {
    return taskDeserializationTime;
  }

  private void setTaskDeserializationTime(final long taskDeserializationTime) {
    this.taskDeserializationTime = taskDeserializationTime;
  }

  public final long getTaskBoundedSourceReadTime() {
    return taskBoundedSourceReadTime;
  }

  private void setTaskBoundedSourceReadTime(final long boundedSourceReadTime) {
    this.taskBoundedSourceReadTime = boundedSourceReadTime;
  }

  public final long getTaskOutputBytes() {
    return taskOutputBytes;
  }

  private void setTaskOutputBytes(final long taskOutputBytes) {
    this.taskOutputBytes = taskOutputBytes;
  }

  public final long getTaskSerializedReadBytes() {
    return taskSerializedReadBytes;
  }

  private void setTaskSerializedReadBytes(final long serializedReadBytes) {
    this.taskSerializedReadBytes = serializedReadBytes;
  }

  public final long getTaskEncodedReadBytes() {
    return taskEncodedReadBytes;
  }

  private void setTaskEncodedReadBytes(final long encodedReadBytes) {
    this.taskEncodedReadBytes = encodedReadBytes;
  }

  public final long getTaskPeakExecutionMemory() {
    return taskPeakExecutionMemory;
  }

  private void setTaskPeakExecutionMemory(final long taskPeakExecutionMemory) {
    this.taskPeakExecutionMemory = taskPeakExecutionMemory;
  }

  public final int getTaskSize() {
    return taskSize;
  }

  private void setTaskSize(final int taskSize) {
    this.taskSize = taskSize;
  }
  public final long getTaskShuffleReadBytes() {
    return taskShuffleReadBytes;
  }

  private void setTaskShuffleReadBytes(final long taskShuffleReadBytes) {
    this.taskShuffleReadBytes = taskShuffleReadBytes;
  }

  public final long getTaskShuffleReadTime() {
    return taskShuffleReadTime;
  }

  private void setTaskShuffleReadTime(final long taskShuffleReadTime) {
    this.taskShuffleReadTime = taskShuffleReadTime;
  }

  public final long getTaskShuffleWriteBytes() {
    return taskShuffleWriteBytes;
  }

  private void setTaskShuffleWriteBytes(final long taskShuffleWriteBytes) {
    this.taskShuffleWriteBytes = taskShuffleWriteBytes;
  }

  public final long getTaskShuffleWriteTime() {
    return this.taskShuffleWriteTime;
  }

  private void setTaskShuffleWriteTime(final long taskShuffleWriteTime) {
    this.taskShuffleWriteTime = taskShuffleWriteTime;
  }

  @Override
  public final boolean processMetricMessage(final String metricField, final byte[] metricValue) {
<<<<<<< HEAD
    final TaskMetrics metricFieldEnum = TaskMetrics.valueOf(metricField);
    LOG.debug("metric {} is just arrived!", metricFieldEnum);
    switch (metricFieldEnum) {
      case TASK_CONTAINER_ID:
        setTaskContainerId(SerializationUtils.deserialize(metricValue));
=======
    LOG.debug("metric {} has just arrived!", metricField);
    switch (metricField) {
      case "taskDuration":
        setTaskDuration(SerializationUtils.deserialize(metricValue));
        break;
      case "schedulingOverhead":
        setSchedulingOverhead(SerializationUtils.deserialize(metricValue));
        break;
      case "serializedReadBytes":
        setSerializedReadBytes(SerializationUtils.deserialize(metricValue));
>>>>>>> 05ed18d8
        break;
      case TASK_SCHEDULE_ATTEMPT:
        setTaskScheduleAttempt(SerializationUtils.deserialize(metricValue));
        break;
      case TASK_STATE_TRANSITION_EVENT:
        final StateTransitionEvent<TaskState.State> newStateTransitionEvent =
          SerializationUtils.deserialize(metricValue);
        addEvent(newStateTransitionEvent);
        break;
      case TASK_DURATION_TIME:
        setTaskDurationTime(SerializationUtils.deserialize(metricValue));
        break;
      case TASK_CPU_TIME:
        setTaskCPUTime(SerializationUtils.deserialize(metricValue));
        break;
      case TASK_SERIALIZATION_TIME:
        setTaskSerializationTime(SerializationUtils.deserialize(metricValue));
        break;
      case TASK_DESERIALIZATION_TIME:
        setTaskDeserializationTime(SerializationUtils.deserialize(metricValue));
        break;
      case TASK_BOUNDED_SOURCE_READ_TIME:
        setTaskBoundedSourceReadTime(SerializationUtils.deserialize(metricValue));
        break;
      case TASK_OUTPUT_BYTES:
        setTaskOutputBytes(SerializationUtils.deserialize(metricValue));
        break;
      case TASK_SERIALIZED_READ_BYTES:
        setTaskSerializedReadBytes(SerializationUtils.deserialize(metricValue));
        break;
      case TASK_ENCODED_READ_BYTES:
        setTaskEncodedReadBytes(SerializationUtils.deserialize(metricValue));
        break;
      case TASK_PEAK_EXECUTION_MEMORY:
        setTaskPeakExecutionMemory(SerializationUtils.deserialize(metricValue));
        break;
      case TASK_SIZE:
        setTaskSize(SerializationUtils.deserialize(metricValue));
        break;
      case TASK_SHUFFLE_READ_BYTES:
        setTaskShuffleReadBytes(SerializationUtils.deserialize(metricValue));
        break;
      case TASK_SHUFFLE_READ_TIME:
        setTaskShuffleReadTime(SerializationUtils.deserialize(metricValue));
        break;
      case TASK_SHUFFLE_WRITE_BYTES:
        setTaskShuffleWriteBytes(SerializationUtils.deserialize(metricValue));
        break;
      case TASK_SHUFFLE_WRITE_TIME:
        setTaskShuffleWriteTime(SerializationUtils.deserialize(metricValue));
        break;
      default:
        LOG.warn("metricField {} is not supported.", metricField);
        return false;
    }
    return true;
  }

  /**
   *
   */
  public enum TaskMetrics {
    TASK_CONTAINER_ID,
    TASK_SCHEDULE_ATTEMPT,
    TASK_STATE_TRANSITION_EVENT,

    TASK_DURATION_TIME, //done
    TASK_CPU_TIME, // done

    TASK_SERIALIZATION_TIME,
    TASK_DESERIALIZATION_TIME,
    TASK_BOUNDED_SOURCE_READ_TIME,

    TASK_OUTPUT_BYTES,
    TASK_SERIALIZED_READ_BYTES,
    TASK_ENCODED_READ_BYTES,

    TASK_PEAK_EXECUTION_MEMORY,
    TASK_SIZE,

    TASK_SHUFFLE_READ_BYTES,
    TASK_SHUFFLE_READ_TIME,
    TASK_SHUFFLE_WRITE_BYTES,
    TASK_SHUFFLE_WRITE_TIME,
  }
}<|MERGE_RESOLUTION|>--- conflicted
+++ resolved
@@ -34,18 +34,12 @@
   private String taskContainerId = "";
   private int taskScheduleAttempt = -1;
   private List<StateTransitionEvent<TaskState.State>> stateTransitionEvents = new ArrayList<>();
-<<<<<<< HEAD
-  private long taskDurationTime;
-  private long taskCPUTime;
-  private long taskSerializationTime;
-=======
   private long taskDuration = -1;
   private long schedulingOverhead = -1;
   private long serializedReadBytes = -1;
   private long encodedReadBytes = -1;
   private long writtenBytes = -1;
   private long boundedSourceReadTime = -1;
->>>>>>> 05ed18d8
   private long taskDeserializationTime = -1;
   private long taskBoundedSourceReadTime = -1;
   private long taskInputBytes = -1;
@@ -65,10 +59,48 @@
     this.id = id;
   }
 
-<<<<<<< HEAD
   @Override
   public final String getId() {
     return id;
+
+  public final long getTaskDuration() {
+    return taskDuration;
+  }
+
+  public final void setTaskDuration(final long taskDuration) {
+    this.taskDuration = taskDuration;
+  }
+
+  public final long getSchedulingOverhead() {
+    return schedulingOverhead;
+  }
+
+  public final void setSchedulingOverhead(final long schedulingOverhead) {
+    this.schedulingOverhead = schedulingOverhead;
+  }
+
+  public final long getSerializedReadBytes() {
+    return serializedReadBytes;
+  }
+
+  private void setSerializedReadBytes(final long serializedReadBytes) {
+    this.serializedReadBytes = serializedReadBytes;
+  }
+
+  public final long getEncodedReadBytes() {
+    return encodedReadBytes;
+  }
+
+  private void setEncodedReadBytes(final long encodedReadBytes) {
+    this.encodedReadBytes = encodedReadBytes;
+  }
+
+  public final long getBoundedSourceReadTime() {
+    return boundedSourceReadTime;
+  }
+
+  private void setBoundedSourceReadTime(final long boundedSourceReadTime) {
+    this.boundedSourceReadTime = boundedSourceReadTime;
   }
 
   public final String getTaskContainerId() {
@@ -99,26 +131,6 @@
 
   private void addEvent(final StateTransitionEvent<TaskState.State> event) {
     stateTransitionEvents.add(event);
-=======
-  public final long getTaskDuration() {
-    return taskDuration;
-  }
-
-  public final void setTaskDuration(final long taskDuration) {
-    this.taskDuration = taskDuration;
-  }
-
-  public final long getSchedulingOverhead() {
-    return schedulingOverhead;
-  }
-
-  public final void setSchedulingOverhead(final long schedulingOverhead) {
-    this.schedulingOverhead = schedulingOverhead;
-  }
-
-  public final long getSerializedReadBytes() {
-    return serializedReadBytes;
->>>>>>> 05ed18d8
   }
 
   public final long getTaskDurationTime() {
@@ -234,13 +246,6 @@
 
   @Override
   public final boolean processMetricMessage(final String metricField, final byte[] metricValue) {
-<<<<<<< HEAD
-    final TaskMetrics metricFieldEnum = TaskMetrics.valueOf(metricField);
-    LOG.debug("metric {} is just arrived!", metricFieldEnum);
-    switch (metricFieldEnum) {
-      case TASK_CONTAINER_ID:
-        setTaskContainerId(SerializationUtils.deserialize(metricValue));
-=======
     LOG.debug("metric {} has just arrived!", metricField);
     switch (metricField) {
       case "taskDuration":
@@ -251,7 +256,6 @@
         break;
       case "serializedReadBytes":
         setSerializedReadBytes(SerializationUtils.deserialize(metricValue));
->>>>>>> 05ed18d8
         break;
       case TASK_SCHEDULE_ATTEMPT:
         setTaskScheduleAttempt(SerializationUtils.deserialize(metricValue));
