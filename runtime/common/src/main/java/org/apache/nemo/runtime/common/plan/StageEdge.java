--- conflicted
+++ resolved
@@ -35,7 +35,6 @@
 import org.slf4j.LoggerFactory;
 
 import java.util.ArrayList;
-import java.util.Collections;
 import java.util.List;
 
 /**
@@ -172,12 +171,7 @@
     }
     if (getDst().getEnableDynamicTaskSizing()) {
       keyRanges = getExecutionProperties()
-<<<<<<< HEAD
-        .get(SubPartitionSetProperty.class).orElse(defaultPartitionSet); // orElseThrow?
-      Collections.reverse(keyRanges);
-=======
         .get(SubPartitionSetProperty.class).orElse(defaultPartitionSet);
->>>>>>> 4dd3ef0a
     } else {
       keyRanges = getExecutionProperties()
         .get(PartitionSetProperty.class).orElse(defaultPartitionSet);
