/*
 * Licensed to the Apache Software Foundation (ASF) under one
 * or more contributor license agreements.  See the NOTICE file
 * distributed with this work for additional information
 * regarding copyright ownership.  The ASF licenses this file
 * to you under the Apache License, Version 2.0 (the
 * "License"); you may not use this file except in compliance
 * with the License.  You may obtain a copy of the License at
 *
 *   http://www.apache.org/licenses/LICENSE-2.0
 *
 * Unless required by applicable law or agreed to in writing,
 * software distributed under the License is distributed on an
 * "AS IS" BASIS, WITHOUT WARRANTIES OR CONDITIONS OF ANY
 * KIND, either express or implied.  See the License for the
 * specific language governing permissions and limitations
 * under the License.
 */
package org.apache.nemo.runtime.master.scheduler;

import org.apache.nemo.common.eventhandler.PubSubEventHandlerWrapper;
import org.apache.nemo.common.ir.vertex.executionproperty.ResourceTypeProperty;
import org.apache.nemo.runtime.common.RuntimeIdManager;
import org.apache.nemo.runtime.common.comm.ControlMessage;
import org.apache.nemo.runtime.common.message.MessageEnvironment;
import org.apache.nemo.runtime.common.message.MessageSender;
import org.apache.nemo.runtime.common.message.local.LocalMessageDispatcher;
import org.apache.nemo.runtime.common.message.local.LocalMessageEnvironment;
import org.apache.nemo.runtime.common.plan.PhysicalPlan;
import org.apache.nemo.runtime.common.plan.PlanRewriter;
import org.apache.nemo.runtime.common.plan.TestPlanGenerator;
import org.apache.nemo.runtime.common.state.BlockState;
import org.apache.nemo.runtime.common.state.PlanState;
import org.apache.nemo.runtime.common.state.TaskState;
import org.apache.nemo.runtime.master.BlockManagerMaster;
import org.apache.nemo.runtime.master.PlanStateManager;
import org.apache.nemo.runtime.master.metric.MetricMessageHandler;
import org.apache.nemo.runtime.master.resource.DefaultExecutorRepresenter;
import org.apache.nemo.runtime.master.resource.ExecutorRepresenter;
import org.apache.nemo.runtime.master.resource.ResourceSpecification;
import org.apache.reef.driver.context.ActiveContext;
import org.apache.reef.tang.Injector;
import org.junit.Before;
import org.junit.Rule;
import org.junit.Test;
import org.junit.rules.TestName;
import org.junit.runner.RunWith;
import org.mockito.Mockito;
import org.powermock.core.classloader.annotations.PrepareForTest;
import org.powermock.modules.junit4.PowerMockRunner;
import org.slf4j.Logger;
import org.slf4j.LoggerFactory;

import java.util.*;
import java.util.concurrent.ExecutorService;
import java.util.concurrent.Executors;
import java.util.concurrent.atomic.AtomicInteger;
import java.util.stream.Collectors;

import static org.junit.Assert.assertEquals;
import static org.junit.Assert.assertTrue;
import static org.mockito.Mockito.mock;

/**
 * Tests fault tolerance.
 */
@RunWith(PowerMockRunner.class)
@PrepareForTest({BlockManagerMaster.class, TaskDispatcher.class, SchedulingConstraintRegistry.class,
  PubSubEventHandlerWrapper.class})
public final class TaskRetryTest {
  @Rule
  public TestName testName = new TestName();

  private static final Logger LOG = LoggerFactory.getLogger(TaskRetryTest.class.getName());
  private static final AtomicInteger ID_OFFSET = new AtomicInteger(1);

  private Random random;
  private Scheduler scheduler;
  private ExecutorRegistry executorRegistry;
  private PlanStateManager planStateManager;
  private BlockManagerMaster blockManagerMaster;

  private static final int MAX_SCHEDULE_ATTEMPT = Integer.MAX_VALUE;

  @Before
  public void setUp() throws Exception {
    // To understand which part of the log belongs to which test
    LOG.info("===== Testing {} =====", testName.getMethodName());
    final Injector injector = LocalMessageEnvironment.forkInjector(LocalMessageDispatcher.getInjector(),
      MessageEnvironment.MASTER_COMMUNICATION_ID);

    // Get random
    random = new Random(0); // Fixed seed for reproducing test results.

    // Get executorRegistry
    executorRegistry = injector.getInstance(ExecutorRegistry.class);

    // Get PlanStateManager
    runPhysicalPlan(TestPlanGenerator.PlanType.TwoVerticesJoined, injector);
  }

  @Test(timeout = 60000)
  public void testExecutorRemoved() throws Exception {
    // Until the plan finishes, events happen
    while (!planStateManager.isPlanDone()) {
      // 30% chance executor added, 30% chance executor removed
      executorAdded(0.3);
      executorRemoved(0.3);

      // random - trigger speculative execution.
      if (random.nextBoolean()) {
        Thread.sleep(10);
      } else {
        Thread.sleep(20);
      }

      // 30% chance task completed,
      taskCompleted(0.3);

      scheduler.onSpeculativeExecutionCheck();
    }

    // Plan should COMPLETE
    assertEquals(PlanState.State.COMPLETE, planStateManager.getPlanState());
    assertTrue(planStateManager.isPlanDone());
  }

  @Test(timeout = 60000)
  public void testTaskOutputWriteFailure() throws Exception {
    // Three executors are used
    executorAdded(1.0);
    executorAdded(1.0);
    executorAdded(1.0);

    // Until the plan finishes, events happen
    while (!planStateManager.isPlanDone()) {
      // 50% chance task completed
      // 70% chance task output write failed
      taskCompleted(0.5);
      taskOutputWriteFailed(0.7);

      // random - trigger speculative execution.
      if (random.nextBoolean()) {
        Thread.sleep(10);
      } else {
        Thread.sleep(20);
      }
      scheduler.onSpeculativeExecutionCheck();
    }

    // Plan should COMPLETE
    assertEquals(PlanState.State.COMPLETE, planStateManager.getPlanState());
    assertTrue(planStateManager.isPlanDone());
  }

  ////////////////////////////////////////////////////////////////// Events

  private void executorAdded(final double chance) {
    if (random.nextDouble() > chance) {
      return;
    }

    final MessageSender<ControlMessage.Message> mockMsgSender = mock(MessageSender.class);
    final ActiveContext activeContext = mock(ActiveContext.class);
    Mockito.doThrow(new RuntimeException()).when(activeContext).close();
    final ExecutorService serExecutorService = Executors.newSingleThreadExecutor();
<<<<<<< HEAD
    final ResourceSpecification computeSpec = new ResourceSpecification(ResourceTypeProperty.COMPUTE, 2, 0);
    final ExecutorRepresenter executor = new ExecutorRepresenter("EXECUTOR" + ID_OFFSET.getAndIncrement(),
=======
    final ResourceSpecification computeSpec = new ResourceSpecification(ResourcePriorityProperty.COMPUTE, 2, 0);
    final ExecutorRepresenter executor = new DefaultExecutorRepresenter("EXECUTOR" + ID_OFFSET.getAndIncrement(),
>>>>>>> bd70bb25
      computeSpec, mockMsgSender, activeContext, serExecutorService, "NODE" + ID_OFFSET.getAndIncrement());
    scheduler.onExecutorAdded(executor);
  }

  private void executorRemoved(final double chance) {
    if (random.nextDouble() > chance) {
      return;
    }

    executorRegistry.viewExecutors(executors -> {
      if (executors.isEmpty()) {
        return;
      }

      final List<ExecutorRepresenter> executorList = new ArrayList<>(executors);
      final int randomIndex = random.nextInt(executorList.size());

      // Because synchronized blocks are reentrant and there's no additional operation after this point,
      // we can scheduler.onExecutorRemoved() while being inside executorRegistry.viewExecutors()
      scheduler.onExecutorRemoved(executorList.get(randomIndex).getExecutorId());
    });
  }

  private void taskCompleted(final double chance) {
    if (random.nextDouble() > chance) {
      return;
    }

    final List<String> executingTasks = getTasksInState(planStateManager, TaskState.State.EXECUTING);
    if (!executingTasks.isEmpty()) {
      final int randomIndex = random.nextInt(executingTasks.size());
      final String selectedTask = executingTasks.get(randomIndex);


      final Optional<ExecutorRepresenter> executor = executorRegistry.findExecutorForTask(selectedTask);
      if (executor.isPresent()) {
        SchedulerTestUtil.sendTaskStateEventToScheduler(scheduler, executorRegistry, selectedTask,
          TaskState.State.COMPLETE, RuntimeIdManager.getAttemptFromTaskId(selectedTask));
        getOutputBlockIds(selectedTask).forEach(blockId ->
          blockManagerMaster.onBlockStateChanged(blockId, BlockState.State.AVAILABLE, executor.get().getExecutorId()));
      } else {
        throw new RuntimeException(selectedTask);
      }
    }
  }

  private void taskOutputWriteFailed(final double chance) {
    if (random.nextDouble() > chance) {
      return;
    }

    final List<String> executingTasks = getTasksInState(planStateManager, TaskState.State.EXECUTING);
    if (!executingTasks.isEmpty()) {
      final int randomIndex = random.nextInt(executingTasks.size());
      final String selectedTask = executingTasks.get(randomIndex);
      SchedulerTestUtil.sendTaskStateEventToScheduler(scheduler, executorRegistry, selectedTask,
        TaskState.State.SHOULD_RETRY, RuntimeIdManager.getAttemptFromTaskId(selectedTask),
        TaskState.RecoverableTaskFailureCause.OUTPUT_WRITE_FAILURE);
    }
  }

  ////////////////////////////////////////////////////////////////// Helper methods

  private List<String> getTasksInState(final PlanStateManager planStateManager, final TaskState.State state) {
    return planStateManager.getAllTaskAttemptIdsToItsState()
      .entrySet()
      .stream()
      .filter(entry -> entry.getValue().equals(state))
      .map(Map.Entry::getKey)
      .collect(Collectors.toList());
  }

  private void runPhysicalPlan(final TestPlanGenerator.PlanType planType,
                               final Injector injector) throws Exception {
    final MetricMessageHandler metricMessageHandler = mock(MetricMessageHandler.class);
    final PlanRewriter planRewriter = mock(PlanRewriter.class);
    final PhysicalPlan plan = TestPlanGenerator.generatePhysicalPlan(planType, false);

    // Get scheduler
    injector.bindVolatileInstance(MetricMessageHandler.class, metricMessageHandler);
    injector.bindVolatileInstance(PubSubEventHandlerWrapper.class, mock(PubSubEventHandlerWrapper.class));
    injector.bindVolatileInstance(SchedulingConstraintRegistry.class, mock(SchedulingConstraintRegistry.class));
    injector.bindVolatileInstance(PlanRewriter.class, planRewriter);
    planStateManager = injector.getInstance(PlanStateManager.class);
    scheduler = injector.getInstance(BatchScheduler.class);
    blockManagerMaster = injector.getInstance(BlockManagerMaster.class);

    scheduler.schedulePlan(plan, MAX_SCHEDULE_ATTEMPT);
  }

  private Set<String> getOutputBlockIds(final String taskId) {
    return planStateManager.getPhysicalPlan().getStageDAG()
      .getOutgoingEdgesOf(RuntimeIdManager.getStageIdFromTaskId(taskId))
      .stream()
      .map(stageEdge -> RuntimeIdManager.generateBlockId(stageEdge.getId(), taskId))
      .collect(Collectors.toSet()); // ids of blocks this task will produce
  }
}<|MERGE_RESOLUTION|>--- conflicted
+++ resolved
@@ -164,13 +164,8 @@
     final ActiveContext activeContext = mock(ActiveContext.class);
     Mockito.doThrow(new RuntimeException()).when(activeContext).close();
     final ExecutorService serExecutorService = Executors.newSingleThreadExecutor();
-<<<<<<< HEAD
     final ResourceSpecification computeSpec = new ResourceSpecification(ResourceTypeProperty.COMPUTE, 2, 0);
-    final ExecutorRepresenter executor = new ExecutorRepresenter("EXECUTOR" + ID_OFFSET.getAndIncrement(),
-=======
-    final ResourceSpecification computeSpec = new ResourceSpecification(ResourcePriorityProperty.COMPUTE, 2, 0);
     final ExecutorRepresenter executor = new DefaultExecutorRepresenter("EXECUTOR" + ID_OFFSET.getAndIncrement(),
->>>>>>> bd70bb25
       computeSpec, mockMsgSender, activeContext, serExecutorService, "NODE" + ID_OFFSET.getAndIncrement());
     scheduler.onExecutorAdded(executor);
   }
