/*
 * Copyright (C) 2018 Seoul National University
 *
 * Licensed under the Apache License, Version 2.0 (the "License");
 * you may not use this file except in compliance with the License.
 * You may obtain a copy of the License at
 *
 *         http://www.apache.org/licenses/LICENSE-2.0
 *
 * Unless required by applicable law or agreed to in writing, software
 * distributed under the License is distributed on an "AS IS" BASIS,
 * WITHOUT WARRANTIES OR CONDITIONS OF ANY KIND, either express or implied.
 * See the License for the specific language governing permissions and
 * limitations under the License.
 */
package edu.snu.nemo.runtime.master.scheduler;

import edu.snu.nemo.common.eventhandler.PubSubEventHandlerWrapper;
import edu.snu.nemo.common.ir.vertex.executionproperty.ExecutorPlacementProperty;
import edu.snu.nemo.runtime.common.comm.ControlMessage;
import edu.snu.nemo.runtime.common.message.MessageSender;
import edu.snu.nemo.runtime.common.plan.PhysicalPlan;
import edu.snu.nemo.runtime.common.plan.Stage;
import edu.snu.nemo.runtime.common.state.TaskState;
import edu.snu.nemo.runtime.master.JobStateManager;
import edu.snu.nemo.runtime.master.MetricMessageHandler;
import edu.snu.nemo.runtime.master.BlockManagerMaster;
import edu.snu.nemo.runtime.master.eventhandler.UpdatePhysicalPlanEventHandler;
import edu.snu.nemo.runtime.master.resource.ExecutorRepresenter;
import edu.snu.nemo.runtime.master.resource.ResourceSpecification;
import edu.snu.nemo.runtime.plangenerator.TestPlanGenerator;
import org.apache.reef.driver.context.ActiveContext;
import org.apache.reef.tang.Injector;
import org.apache.reef.tang.Tang;
import org.apache.reef.tang.exceptions.InjectionException;
import org.junit.Before;
import org.junit.Test;
import org.junit.runner.RunWith;
import org.mockito.Mockito;
import org.powermock.core.classloader.annotations.PrepareForTest;
import org.powermock.modules.junit4.PowerMockRunner;
import org.slf4j.Logger;
import org.slf4j.LoggerFactory;

import java.util.*;
import java.util.concurrent.ExecutorService;
import java.util.concurrent.Executors;
import java.util.function.Function;

import static edu.snu.nemo.runtime.common.state.StageState.State.COMPLETE;
import static org.junit.Assert.assertEquals;
import static org.junit.Assert.assertTrue;
import static org.mockito.Mockito.mock;

/**
 * Tests fault tolerance.
 */
@RunWith(PowerMockRunner.class)
@PrepareForTest({BlockManagerMaster.class, SchedulerRunner.class,
    PubSubEventHandlerWrapper.class, UpdatePhysicalPlanEventHandler.class, MetricMessageHandler.class})
public final class FaultToleranceTest {
  private static final Logger LOG = LoggerFactory.getLogger(FaultToleranceTest.class.getName());

  private SchedulingPredicate schedulingPredicate;
  private SchedulerRunner schedulerRunner;
  private ExecutorRegistry executorRegistry;

  private MetricMessageHandler metricMessageHandler;
  private PendingTaskCollection pendingTaskCollection;
  private PubSubEventHandlerWrapper pubSubEventHandler;
  private UpdatePhysicalPlanEventHandler updatePhysicalPlanEventHandler;
  private BlockManagerMaster blockManagerMaster = mock(BlockManagerMaster.class);
  private final MessageSender<ControlMessage.Message> mockMsgSender = mock(MessageSender.class);
  private final ExecutorService serExecutorService = Executors.newSingleThreadExecutor();

  private static final int MAX_SCHEDULE_ATTEMPT = Integer.MAX_VALUE;

  @Before
  public void setUp() throws Exception {
    metricMessageHandler = mock(MetricMessageHandler.class);
    pubSubEventHandler = mock(PubSubEventHandlerWrapper.class);
    updatePhysicalPlanEventHandler = mock(UpdatePhysicalPlanEventHandler.class);

  }

  private Scheduler setUpScheduler(final boolean useMockSchedulerRunner) throws InjectionException {
    final Injector injector = Tang.Factory.getTang().newInjector();
    executorRegistry = injector.getInstance(ExecutorRegistry.class);

    pendingTaskCollection = new SingleJobTaskCollection();
    schedulingPredicate = injector.getInstance(CompositeSchedulingPredicate.class);

    if (useMockSchedulerRunner) {
      schedulerRunner = mock(SchedulerRunner.class);
    } else {
      schedulerRunner = new SchedulerRunner(schedulingPredicate, pendingTaskCollection, executorRegistry);
    }
    return new BatchSingleJobScheduler(schedulerRunner, pendingTaskCollection, blockManagerMaster,
        pubSubEventHandler, updatePhysicalPlanEventHandler, executorRegistry);
  }

  /**
   * Tests fault tolerance after a container removal.
   */
  @Test(timeout=5000)
  public void testContainerRemoval() throws Exception {
    final ActiveContext activeContext = mock(ActiveContext.class);
    Mockito.doThrow(new RuntimeException()).when(activeContext).close();

    final ResourceSpecification computeSpec = new ResourceSpecification(ExecutorPlacementProperty.COMPUTE, 2, 0);
    final Function<String, ExecutorRepresenter> executorRepresenterGenerator = executorId ->
        new ExecutorRepresenter(executorId, computeSpec, mockMsgSender, activeContext, serExecutorService, executorId);
    final ExecutorRepresenter a3 = executorRepresenterGenerator.apply("a3");
    final ExecutorRepresenter a2 = executorRepresenterGenerator.apply("a2");
    final ExecutorRepresenter a1 = executorRepresenterGenerator.apply("a1");

    final List<ExecutorRepresenter> executors = new ArrayList<>();
    executors.add(a1);
    executors.add(a2);
    executors.add(a3);

    final Scheduler scheduler = setUpScheduler(true);
    for (final ExecutorRepresenter executor : executors) {
      scheduler.onExecutorAdded(executor);
    }

    final PhysicalPlan plan =
        TestPlanGenerator.generatePhysicalPlan(TestPlanGenerator.PlanType.TwoVerticesJoined, false);

    final JobStateManager jobStateManager =
        new JobStateManager(plan, blockManagerMaster, metricMessageHandler, MAX_SCHEDULE_ATTEMPT);
    scheduler.scheduleJob(plan, jobStateManager);

    final List<Stage> dagOf4Stages = plan.getStageDAG().getTopologicalSort();

    for (final Stage stage : dagOf4Stages) {
      if (stage.getScheduleGroupIndex() == 0 || stage.getScheduleGroupIndex() == 1) {

<<<<<<< HEAD
        // There are 3 executors, each of capacity 2, and there are 6 Tasks in ScheduleGroup 0.
        SchedulerTestUtil.mockSchedulerRunner(pendingTaskCollection, schedulingPredicate, jobStateManager,
=======
        // There are 3 executors, each of capacity 2, and there are 6 Tasks in ScheduleGroup 0 and 1.
        SchedulerTestUtil.mockSchedulingBySchedulerRunner(pendingTaskCollection, schedulingPolicy, jobStateManager,
>>>>>>> 3ac27597
            executorRegistry, false);
        assertTrue(pendingTaskCollection.isEmpty());
        stage.getTaskIds().forEach(taskId ->
            SchedulerTestUtil.sendTaskStateEventToScheduler(scheduler, executorRegistry,
                taskId, TaskState.State.COMPLETE, 1));
      } else if (stage.getScheduleGroupIndex() == 2) {
        scheduler.onExecutorRemoved("a3");
<<<<<<< HEAD
        // There are 2 executors, each of capacity 2, and there are 2 Tasks in ScheduleGroup 1.
        SchedulerTestUtil.mockSchedulerRunner(pendingTaskCollection, schedulingPredicate, jobStateManager,
=======
        // There are 2 executors, each of capacity 2, and there are 2 Tasks in ScheduleGroup 2.
        SchedulerTestUtil.mockSchedulingBySchedulerRunner(pendingTaskCollection, schedulingPolicy, jobStateManager,
>>>>>>> 3ac27597
            executorRegistry, false);

        // Due to round robin scheduling, "a2" is assured to have a running Task.
        scheduler.onExecutorRemoved("a2");

        // Re-schedule
        SchedulerTestUtil.mockSchedulingBySchedulerRunner(pendingTaskCollection, schedulingPolicy, jobStateManager,
            executorRegistry, false);

        final Optional<Integer> maxTaskAttempt = stage.getTaskIds().stream()
            .map(jobStateManager::getTaskAttempt).max(Integer::compareTo);
        assertTrue(maxTaskAttempt.isPresent());
        assertEquals(2, (int) maxTaskAttempt.get());

<<<<<<< HEAD
        SchedulerTestUtil.mockSchedulerRunner(pendingTaskCollection, schedulingPredicate, jobStateManager,
=======
        SchedulerTestUtil.mockSchedulingBySchedulerRunner(pendingTaskCollection, schedulingPolicy, jobStateManager,
>>>>>>> 3ac27597
            executorRegistry, false);
        assertTrue(pendingTaskCollection.isEmpty());
        stage.getTaskIds().forEach(taskId ->
            SchedulerTestUtil.sendTaskStateEventToScheduler(scheduler, executorRegistry,
                taskId, TaskState.State.COMPLETE, 1));
      } else if (stage.getScheduleGroupIndex() == 3) {
        // There are 1 executors, each of capacity 2, and there are 2 Tasks in ScheduleGroup 3.
        // Schedule only the first Task
<<<<<<< HEAD
        SchedulerTestUtil.mockSchedulerRunner(pendingTaskCollection, schedulingPredicate, jobStateManager,
=======
        SchedulerTestUtil.mockSchedulingBySchedulerRunner(pendingTaskCollection, schedulingPolicy, jobStateManager,
>>>>>>> 3ac27597
            executorRegistry, true);
      } else {
        throw new RuntimeException(String.format("Unexpected ScheduleGroupIndex: %d",
            stage.getScheduleGroupIndex()));
      }
    }
  }

  /**
   * Tests fault tolerance after an output write failure.
   */
  @Test(timeout=5000)
  public void testOutputFailure() throws Exception {
    final ActiveContext activeContext = mock(ActiveContext.class);
    Mockito.doThrow(new RuntimeException()).when(activeContext).close();

    final ResourceSpecification computeSpec = new ResourceSpecification(ExecutorPlacementProperty.COMPUTE, 2, 0);
    final Function<String, ExecutorRepresenter> executorRepresenterGenerator = executorId ->
        new ExecutorRepresenter(executorId, computeSpec, mockMsgSender, activeContext, serExecutorService, executorId);
    final ExecutorRepresenter a3 = executorRepresenterGenerator.apply("a3");
    final ExecutorRepresenter a2 = executorRepresenterGenerator.apply("a2");
    final ExecutorRepresenter a1 = executorRepresenterGenerator.apply("a1");

    final List<ExecutorRepresenter> executors = new ArrayList<>();
    executors.add(a1);
    executors.add(a2);
    executors.add(a3);
    final Scheduler scheduler = setUpScheduler(true);
    for (final ExecutorRepresenter executor : executors) {
      scheduler.onExecutorAdded(executor);
    }

    final PhysicalPlan plan =
        TestPlanGenerator.generatePhysicalPlan(TestPlanGenerator.PlanType.TwoVerticesJoined, false);
    final JobStateManager jobStateManager =
        new JobStateManager(plan, blockManagerMaster, metricMessageHandler, MAX_SCHEDULE_ATTEMPT);
    scheduler.scheduleJob(plan, jobStateManager);

    final List<Stage> dagOf4Stages = plan.getStageDAG().getTopologicalSort();

    for (final Stage stage : dagOf4Stages) {
      if (stage.getScheduleGroupIndex() == 0 || stage.getScheduleGroupIndex() == 1) {

<<<<<<< HEAD
        // There are 3 executors, each of capacity 2, and there are 6 Tasks in ScheduleGroup 0.
        SchedulerTestUtil.mockSchedulerRunner(pendingTaskCollection, schedulingPredicate, jobStateManager,
=======
        // There are 3 executors, each of capacity 2, and there are 6 Tasks in ScheduleGroup 0 and 1.
        SchedulerTestUtil.mockSchedulingBySchedulerRunner(pendingTaskCollection, schedulingPolicy, jobStateManager,
>>>>>>> 3ac27597
            executorRegistry, false);
        assertTrue(pendingTaskCollection.isEmpty());
        stage.getTaskIds().forEach(taskId ->
            SchedulerTestUtil.sendTaskStateEventToScheduler(scheduler, executorRegistry,
                taskId, TaskState.State.COMPLETE, 1));
<<<<<<< HEAD
      } else if (stage.getScheduleGroupIndex() == 1) {
        // There are 3 executors, each of capacity 2, and there are 2 Tasks in ScheduleGroup 1.
        SchedulerTestUtil.mockSchedulerRunner(pendingTaskCollection, schedulingPredicate, jobStateManager,
=======
      } else if (stage.getScheduleGroupIndex() == 2) {
        // There are 3 executors, each of capacity 2, and there are 2 Tasks in ScheduleGroup 2.
        SchedulerTestUtil.mockSchedulingBySchedulerRunner(pendingTaskCollection, schedulingPolicy, jobStateManager,
>>>>>>> 3ac27597
            executorRegistry, false);
        assertTrue(pendingTaskCollection.isEmpty());
        stage.getTaskIds().forEach(taskId ->
            SchedulerTestUtil.sendTaskStateEventToScheduler(scheduler, executorRegistry,
                taskId, TaskState.State.FAILED_RECOVERABLE, 1,
                TaskState.RecoverableFailureCause.OUTPUT_WRITE_FAILURE));

        // Re-schedule
        SchedulerTestUtil.mockSchedulingBySchedulerRunner(pendingTaskCollection, schedulingPolicy, jobStateManager,
            executorRegistry, false);

        final Optional<Integer> maxTaskAttempt = stage.getTaskIds().stream()
            .map(jobStateManager::getTaskAttempt).max(Integer::compareTo);
        assertTrue(maxTaskAttempt.isPresent());
        assertEquals(2, (int) maxTaskAttempt.get());

        assertTrue(pendingTaskCollection.isEmpty());
        stage.getTaskIds().forEach(taskId ->
            assertEquals(TaskState.State.EXECUTING, jobStateManager.getTaskState(taskId)));
      }
    }
  }

  /**
   * Tests fault tolerance after an input read failure.
   */
  @Test(timeout=5000)
  public void testInputReadFailure() throws Exception {
    final ActiveContext activeContext = mock(ActiveContext.class);
    Mockito.doThrow(new RuntimeException()).when(activeContext).close();

    final ResourceSpecification computeSpec = new ResourceSpecification(ExecutorPlacementProperty.COMPUTE, 2, 0);
    final Function<String, ExecutorRepresenter> executorRepresenterGenerator = executorId ->
        new ExecutorRepresenter(executorId, computeSpec, mockMsgSender, activeContext, serExecutorService, executorId);
    final ExecutorRepresenter a3 = executorRepresenterGenerator.apply("a3");
    final ExecutorRepresenter a2 = executorRepresenterGenerator.apply("a2");
    final ExecutorRepresenter a1 = executorRepresenterGenerator.apply("a1");

    final List<ExecutorRepresenter> executors = new ArrayList<>();
    executors.add(a1);
    executors.add(a2);
    executors.add(a3);
    final Scheduler scheduler = setUpScheduler(true);
    for (final ExecutorRepresenter executor : executors) {
      scheduler.onExecutorAdded(executor);
    }

    final PhysicalPlan plan =
        TestPlanGenerator.generatePhysicalPlan(TestPlanGenerator.PlanType.TwoVerticesJoined, false);
    final JobStateManager jobStateManager =
        new JobStateManager(plan, blockManagerMaster, metricMessageHandler, MAX_SCHEDULE_ATTEMPT);
    scheduler.scheduleJob(plan, jobStateManager);

    final List<Stage> dagOf4Stages = plan.getStageDAG().getTopologicalSort();

    for (final Stage stage : dagOf4Stages) {
      if (stage.getScheduleGroupIndex() == 0 || stage.getScheduleGroupIndex() == 1) {

<<<<<<< HEAD
        // There are 3 executors, each of capacity 2, and there are 6 Tasks in ScheduleGroup 0.
        SchedulerTestUtil.mockSchedulerRunner(pendingTaskCollection, schedulingPredicate, jobStateManager,
=======
        // There are 3 executors, each of capacity 2, and there are 6 Tasks in ScheduleGroup 0 and 1.
        SchedulerTestUtil.mockSchedulingBySchedulerRunner(pendingTaskCollection, schedulingPolicy, jobStateManager,
>>>>>>> 3ac27597
            executorRegistry, false);
        assertTrue(pendingTaskCollection.isEmpty());
        stage.getTaskIds().forEach(taskId ->
            SchedulerTestUtil.sendTaskStateEventToScheduler(scheduler, executorRegistry,
                taskId, TaskState.State.COMPLETE, 1));
<<<<<<< HEAD
      } else if (stage.getScheduleGroupIndex() == 1) {
        // There are 3 executors, each of capacity 2, and there are 2 Tasks in ScheduleGroup 1.
        SchedulerTestUtil.mockSchedulerRunner(pendingTaskCollection, schedulingPredicate, jobStateManager,
=======
      } else if (stage.getScheduleGroupIndex() == 2) {
        // There are 3 executors, each of capacity 2, and there are 2 Tasks in ScheduleGroup 2.
        SchedulerTestUtil.mockSchedulingBySchedulerRunner(pendingTaskCollection, schedulingPolicy, jobStateManager,
>>>>>>> 3ac27597
            executorRegistry, false);

        stage.getTaskIds().forEach(taskId ->
            SchedulerTestUtil.sendTaskStateEventToScheduler(scheduler, executorRegistry,
                taskId, TaskState.State.FAILED_RECOVERABLE, 1,
                TaskState.RecoverableFailureCause.INPUT_READ_FAILURE));

        // Re-schedule
        SchedulerTestUtil.mockSchedulingBySchedulerRunner(pendingTaskCollection, schedulingPolicy, jobStateManager,
            executorRegistry, false);

        final Optional<Integer> maxTaskAttempt = stage.getTaskIds().stream()
            .map(jobStateManager::getTaskAttempt).max(Integer::compareTo);
        assertTrue(maxTaskAttempt.isPresent());
        assertEquals(2, (int) maxTaskAttempt.get());

        stage.getTaskIds().forEach(taskId ->
            assertEquals(TaskState.State.EXECUTING, jobStateManager.getTaskState(taskId)));
      }
    }
  }

  /**
   * Tests the rescheduling of Tasks upon a failure.
   */
  @Test(timeout=20000)
  public void testTaskReexecutionForFailure() throws Exception {
    final ActiveContext activeContext = mock(ActiveContext.class);
    Mockito.doThrow(new RuntimeException()).when(activeContext).close();

    final ResourceSpecification computeSpec = new ResourceSpecification(ExecutorPlacementProperty.COMPUTE, 2, 0);
    final Function<String, ExecutorRepresenter> executorRepresenterGenerator = executorId ->
        new ExecutorRepresenter(executorId, computeSpec, mockMsgSender, activeContext, serExecutorService, executorId);

    final Scheduler scheduler = setUpScheduler(false);
    final PhysicalPlan plan =
        TestPlanGenerator.generatePhysicalPlan(TestPlanGenerator.PlanType.TwoVerticesJoined, false);
    final JobStateManager jobStateManager =
        new JobStateManager(plan, blockManagerMaster, metricMessageHandler, MAX_SCHEDULE_ATTEMPT);
    scheduler.scheduleJob(plan, jobStateManager);

    final List<ExecutorRepresenter> executors = new ArrayList<>();
    final List<Stage> dagOf4Stages = plan.getStageDAG().getTopologicalSort();

    int executorIdIndex = 1;
    float removalChance = 0.5f; // Out of 1.0
    final Random random = new Random(0); // Deterministic seed.

    for (final Stage stage : dagOf4Stages) {

      while (jobStateManager.getStageState(stage.getId()) != COMPLETE) {
        // By chance, remove or add executor
        if (isTrueByChance(random, removalChance)) {
          // REMOVE EXECUTOR
          if (!executors.isEmpty()) {
            scheduler.onExecutorRemoved(executors.remove(random.nextInt(executors.size())).getExecutorId());
          } else {
            // Skip, since no executor is running.
          }
        } else {
          if (executors.size() < 3) {
            // ADD EXECUTOR
            final ExecutorRepresenter newExecutor = executorRepresenterGenerator.apply("a" + executorIdIndex);
            executorIdIndex += 1;
            executors.add(newExecutor);
            scheduler.onExecutorAdded(newExecutor);
          } else {
            // Skip, in order to keep the total number of running executors below or equal to 3
          }
        }

        // Complete the execution of tasks
        if (!executors.isEmpty()) {
          final int indexOfCompletedExecutor = random.nextInt(executors.size());
          // New set for snapshotting
          final Map<String, Integer> runningTaskSnapshot =
              new HashMap<>(executors.get(indexOfCompletedExecutor).getRunningTaskToAttempt());
          runningTaskSnapshot.entrySet().forEach(entry -> {
            SchedulerTestUtil.sendTaskStateEventToScheduler(
                scheduler, executorRegistry, entry.getKey(), TaskState.State.COMPLETE, entry.getValue());
          });
        }
      }
    }
    assertTrue(jobStateManager.isJobDone());
  }

  private boolean isTrueByChance(final Random random, final float chance) {
    return chance > random.nextDouble();
  }
}<|MERGE_RESOLUTION|>--- conflicted
+++ resolved
@@ -136,13 +136,8 @@
     for (final Stage stage : dagOf4Stages) {
       if (stage.getScheduleGroupIndex() == 0 || stage.getScheduleGroupIndex() == 1) {
 
-<<<<<<< HEAD
-        // There are 3 executors, each of capacity 2, and there are 6 Tasks in ScheduleGroup 0.
-        SchedulerTestUtil.mockSchedulerRunner(pendingTaskCollection, schedulingPredicate, jobStateManager,
-=======
         // There are 3 executors, each of capacity 2, and there are 6 Tasks in ScheduleGroup 0 and 1.
-        SchedulerTestUtil.mockSchedulingBySchedulerRunner(pendingTaskCollection, schedulingPolicy, jobStateManager,
->>>>>>> 3ac27597
+        SchedulerTestUtil.mockSchedulingBySchedulerRunner(pendingTaskCollection, schedulingPredicate, jobStateManager,
             executorRegistry, false);
         assertTrue(pendingTaskCollection.isEmpty());
         stage.getTaskIds().forEach(taskId ->
@@ -150,20 +145,15 @@
                 taskId, TaskState.State.COMPLETE, 1));
       } else if (stage.getScheduleGroupIndex() == 2) {
         scheduler.onExecutorRemoved("a3");
-<<<<<<< HEAD
-        // There are 2 executors, each of capacity 2, and there are 2 Tasks in ScheduleGroup 1.
-        SchedulerTestUtil.mockSchedulerRunner(pendingTaskCollection, schedulingPredicate, jobStateManager,
-=======
         // There are 2 executors, each of capacity 2, and there are 2 Tasks in ScheduleGroup 2.
-        SchedulerTestUtil.mockSchedulingBySchedulerRunner(pendingTaskCollection, schedulingPolicy, jobStateManager,
->>>>>>> 3ac27597
+        SchedulerTestUtil.mockSchedulingBySchedulerRunner(pendingTaskCollection, schedulingPredicate, jobStateManager,
             executorRegistry, false);
 
         // Due to round robin scheduling, "a2" is assured to have a running Task.
         scheduler.onExecutorRemoved("a2");
 
         // Re-schedule
-        SchedulerTestUtil.mockSchedulingBySchedulerRunner(pendingTaskCollection, schedulingPolicy, jobStateManager,
+        SchedulerTestUtil.mockSchedulingBySchedulerRunner(pendingTaskCollection, schedulingPredicate, jobStateManager,
             executorRegistry, false);
 
         final Optional<Integer> maxTaskAttempt = stage.getTaskIds().stream()
@@ -171,11 +161,7 @@
         assertTrue(maxTaskAttempt.isPresent());
         assertEquals(2, (int) maxTaskAttempt.get());
 
-<<<<<<< HEAD
-        SchedulerTestUtil.mockSchedulerRunner(pendingTaskCollection, schedulingPredicate, jobStateManager,
-=======
-        SchedulerTestUtil.mockSchedulingBySchedulerRunner(pendingTaskCollection, schedulingPolicy, jobStateManager,
->>>>>>> 3ac27597
+        SchedulerTestUtil.mockSchedulingBySchedulerRunner(pendingTaskCollection, schedulingPredicate, jobStateManager,
             executorRegistry, false);
         assertTrue(pendingTaskCollection.isEmpty());
         stage.getTaskIds().forEach(taskId ->
@@ -184,11 +170,7 @@
       } else if (stage.getScheduleGroupIndex() == 3) {
         // There are 1 executors, each of capacity 2, and there are 2 Tasks in ScheduleGroup 3.
         // Schedule only the first Task
-<<<<<<< HEAD
-        SchedulerTestUtil.mockSchedulerRunner(pendingTaskCollection, schedulingPredicate, jobStateManager,
-=======
-        SchedulerTestUtil.mockSchedulingBySchedulerRunner(pendingTaskCollection, schedulingPolicy, jobStateManager,
->>>>>>> 3ac27597
+        SchedulerTestUtil.mockSchedulingBySchedulerRunner(pendingTaskCollection, schedulingPredicate, jobStateManager,
             executorRegistry, true);
       } else {
         throw new RuntimeException(String.format("Unexpected ScheduleGroupIndex: %d",
@@ -232,27 +214,16 @@
     for (final Stage stage : dagOf4Stages) {
       if (stage.getScheduleGroupIndex() == 0 || stage.getScheduleGroupIndex() == 1) {
 
-<<<<<<< HEAD
-        // There are 3 executors, each of capacity 2, and there are 6 Tasks in ScheduleGroup 0.
-        SchedulerTestUtil.mockSchedulerRunner(pendingTaskCollection, schedulingPredicate, jobStateManager,
-=======
         // There are 3 executors, each of capacity 2, and there are 6 Tasks in ScheduleGroup 0 and 1.
-        SchedulerTestUtil.mockSchedulingBySchedulerRunner(pendingTaskCollection, schedulingPolicy, jobStateManager,
->>>>>>> 3ac27597
+        SchedulerTestUtil.mockSchedulingBySchedulerRunner(pendingTaskCollection, schedulingPredicate, jobStateManager,
             executorRegistry, false);
         assertTrue(pendingTaskCollection.isEmpty());
         stage.getTaskIds().forEach(taskId ->
             SchedulerTestUtil.sendTaskStateEventToScheduler(scheduler, executorRegistry,
                 taskId, TaskState.State.COMPLETE, 1));
-<<<<<<< HEAD
-      } else if (stage.getScheduleGroupIndex() == 1) {
-        // There are 3 executors, each of capacity 2, and there are 2 Tasks in ScheduleGroup 1.
-        SchedulerTestUtil.mockSchedulerRunner(pendingTaskCollection, schedulingPredicate, jobStateManager,
-=======
       } else if (stage.getScheduleGroupIndex() == 2) {
         // There are 3 executors, each of capacity 2, and there are 2 Tasks in ScheduleGroup 2.
-        SchedulerTestUtil.mockSchedulingBySchedulerRunner(pendingTaskCollection, schedulingPolicy, jobStateManager,
->>>>>>> 3ac27597
+        SchedulerTestUtil.mockSchedulingBySchedulerRunner(pendingTaskCollection, schedulingPredicate, jobStateManager,
             executorRegistry, false);
         assertTrue(pendingTaskCollection.isEmpty());
         stage.getTaskIds().forEach(taskId ->
@@ -261,7 +232,7 @@
                 TaskState.RecoverableFailureCause.OUTPUT_WRITE_FAILURE));
 
         // Re-schedule
-        SchedulerTestUtil.mockSchedulingBySchedulerRunner(pendingTaskCollection, schedulingPolicy, jobStateManager,
+        SchedulerTestUtil.mockSchedulingBySchedulerRunner(pendingTaskCollection, schedulingPredicate, jobStateManager,
             executorRegistry, false);
 
         final Optional<Integer> maxTaskAttempt = stage.getTaskIds().stream()
@@ -311,27 +282,16 @@
     for (final Stage stage : dagOf4Stages) {
       if (stage.getScheduleGroupIndex() == 0 || stage.getScheduleGroupIndex() == 1) {
 
-<<<<<<< HEAD
-        // There are 3 executors, each of capacity 2, and there are 6 Tasks in ScheduleGroup 0.
-        SchedulerTestUtil.mockSchedulerRunner(pendingTaskCollection, schedulingPredicate, jobStateManager,
-=======
         // There are 3 executors, each of capacity 2, and there are 6 Tasks in ScheduleGroup 0 and 1.
-        SchedulerTestUtil.mockSchedulingBySchedulerRunner(pendingTaskCollection, schedulingPolicy, jobStateManager,
->>>>>>> 3ac27597
+        SchedulerTestUtil.mockSchedulingBySchedulerRunner(pendingTaskCollection, schedulingPredicate, jobStateManager,
             executorRegistry, false);
         assertTrue(pendingTaskCollection.isEmpty());
         stage.getTaskIds().forEach(taskId ->
             SchedulerTestUtil.sendTaskStateEventToScheduler(scheduler, executorRegistry,
                 taskId, TaskState.State.COMPLETE, 1));
-<<<<<<< HEAD
-      } else if (stage.getScheduleGroupIndex() == 1) {
-        // There are 3 executors, each of capacity 2, and there are 2 Tasks in ScheduleGroup 1.
-        SchedulerTestUtil.mockSchedulerRunner(pendingTaskCollection, schedulingPredicate, jobStateManager,
-=======
       } else if (stage.getScheduleGroupIndex() == 2) {
         // There are 3 executors, each of capacity 2, and there are 2 Tasks in ScheduleGroup 2.
-        SchedulerTestUtil.mockSchedulingBySchedulerRunner(pendingTaskCollection, schedulingPolicy, jobStateManager,
->>>>>>> 3ac27597
+        SchedulerTestUtil.mockSchedulingBySchedulerRunner(pendingTaskCollection, schedulingPredicate, jobStateManager,
             executorRegistry, false);
 
         stage.getTaskIds().forEach(taskId ->
@@ -340,7 +300,7 @@
                 TaskState.RecoverableFailureCause.INPUT_READ_FAILURE));
 
         // Re-schedule
-        SchedulerTestUtil.mockSchedulingBySchedulerRunner(pendingTaskCollection, schedulingPolicy, jobStateManager,
+        SchedulerTestUtil.mockSchedulingBySchedulerRunner(pendingTaskCollection, schedulingPredicate, jobStateManager,
             executorRegistry, false);
 
         final Optional<Integer> maxTaskAttempt = stage.getTaskIds().stream()
