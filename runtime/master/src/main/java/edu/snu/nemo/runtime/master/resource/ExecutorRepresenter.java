--- conflicted
+++ resolved
@@ -54,8 +54,6 @@
   private final ExecutorService serializationExecutorService;
   private final String nodeName;
 
-<<<<<<< HEAD
-=======
   /**
    * Creates a reference to the specified executor.
    * @param executorId the executor id
@@ -65,7 +63,6 @@
    * @param serializationExecutorService provides threads for message serialization
    * @param nodeName physical name of the node where this executor resides
    */
->>>>>>> 7c169a69
   public ExecutorRepresenter(final String executorId,
                              final ResourceSpecification resourceSpecification,
                              final MessageSender<ControlMessage.Message> messageSender,
@@ -150,16 +147,13 @@
     failedTaskGroups.add(taskGroupId);
   }
 
-<<<<<<< HEAD
   public Set<String> getSmallTaskGroups() {
     return smallTaskGroups;
   }
 
-=======
   /**
    * @return how many TaskGroups can this executor simultaneously run
    */
->>>>>>> 7c169a69
   public int getExecutorCapacity() {
     return resourceSpecification.getCapacity();
   }
@@ -199,22 +193,16 @@
     return resourceSpecification.getContainerType();
   }
 
-<<<<<<< HEAD
-=======
   /**
    * @return physical name of the node where this executor resides
    */
->>>>>>> 7c169a69
   public String getNodeName() {
     return nodeName;
   }
 
-<<<<<<< HEAD
-=======
   /**
    * Shuts down this executor.
    */
->>>>>>> 7c169a69
   public void shutDown() {
     activeContext.close();
   }
