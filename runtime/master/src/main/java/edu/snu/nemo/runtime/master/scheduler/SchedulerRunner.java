--- conflicted
+++ resolved
@@ -54,18 +54,13 @@
 
   @Inject
   public SchedulerRunner(final SchedulingPolicy schedulingPolicy,
-<<<<<<< HEAD
-                         final PendingTaskGroupQueue pendingTaskGroupQueue,
-=======
                          final PendingTaskGroupCollection pendingTaskGroupCollection,
->>>>>>> 8b2b3db3
                          final ExecutorRegistry executorRegistry) {
     this.jobStateManagers = new HashMap<>();
     this.pendingTaskGroupCollection = pendingTaskGroupCollection;
     this.schedulingPolicy = schedulingPolicy;
     this.executorRegistry = executorRegistry;
     this.schedulerThread = Executors.newSingleThreadExecutor(runnable -> new Thread(runnable, "SchedulerRunner"));
-    this.executorRegistry = executorRegistry;
     this.initialJobScheduled = false;
     this.isTerminated = false;
   }
