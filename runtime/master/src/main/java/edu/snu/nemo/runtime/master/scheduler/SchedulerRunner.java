--- conflicted
+++ resolved
@@ -47,13 +47,8 @@
   private final ExecutorService schedulerThread;
   private boolean initialJobScheduled;
   private boolean isTerminated;
-<<<<<<< HEAD
-  private final SignalQueueingCondition mustCheckSchedulingAvailabilityOrSchedulerTerminated
-      = new SignalQueueingCondition();
-=======
   private final DelayedSignalingCondition mustCheckSchedulingAvailabilityOrSchedulerTerminated
       = new DelayedSignalingCondition();
->>>>>>> 29d1b245
 
   @Inject
   public SchedulerRunner(final SchedulingPolicy schedulingPolicy,
@@ -115,19 +110,11 @@
         // Iteration guard
         mustCheckSchedulingAvailabilityOrSchedulerTerminated.await();
 
-<<<<<<< HEAD
-        final Collection<ScheduledTaskGroup> schedulableTaskGroups = pendingTaskGroupQueue
-            .peekSchedulableTaskGroups().orElse(null);
-        if (schedulableTaskGroups == null) {
-          // TaskGroup queue is empty
-          LOG.debug("PendingTaskGroupQueue is empty. Awaiting for more TaskGroups...");
-=======
         final Collection<ScheduledTaskGroup> schedulableTaskGroups = pendingTaskGroupCollection
             .peekSchedulableTaskGroups().orElse(null);
         if (schedulableTaskGroups == null) {
           // TaskGroup queue is empty
           LOG.debug("PendingTaskGroupCollection is empty. Awaiting for more TaskGroups...");
->>>>>>> 29d1b245
           continue;
         }
 
@@ -139,11 +126,7 @@
               schedulingPolicy.scheduleTaskGroup(schedulableTaskGroup, jobStateManager);
           if (isScheduled) {
             LOG.debug("Successfully scheduled {}", schedulableTaskGroup.getTaskGroupId());
-<<<<<<< HEAD
-            pendingTaskGroupQueue.remove(schedulableTaskGroup.getTaskGroupId());
-=======
             pendingTaskGroupCollection.remove(schedulableTaskGroup.getTaskGroupId());
->>>>>>> 29d1b245
             numScheduledTaskGroups++;
           } else {
             LOG.debug("Failed to schedule {}", schedulableTaskGroup.getTaskGroupId());
@@ -171,19 +154,6 @@
   }
 
   /**
-<<<<<<< HEAD
-   * A {@link Condition} primitive that 'queues' signal.
-   */
-  private final class SignalQueueingCondition {
-    private final AtomicBoolean hasQueuedSignal = new AtomicBoolean(false);
-    private final Lock lock = new ReentrantLock();
-    private final Condition condition = lock.newCondition();
-
-    public void signal() {
-      lock.lock();
-      try {
-        hasQueuedSignal.set(true);
-=======
    * A {@link Condition} that allows 'delayed' signaling.
    */
   private final class DelayedSignalingCondition {
@@ -199,23 +169,12 @@
       lock.lock();
       try {
         hasDelayedSignal.set(true);
->>>>>>> 29d1b245
         condition.signal();
       } finally {
         lock.unlock();
       }
     }
 
-<<<<<<< HEAD
-    public void await() {
-      lock.lock();
-      try {
-        if (!hasQueuedSignal.get()) {
-          condition.await();
-        }
-        hasQueuedSignal.set(false);
-      } catch (final InterruptedException e) {
-=======
     /**
      * Awaits to this condition. The thread will awake when there is a delayed signal,
      * or the next first {@link #signal} invocation.
@@ -229,7 +188,6 @@
         hasDelayedSignal.set(false);
       } catch (final InterruptedException e) {
         Thread.currentThread().interrupt();
->>>>>>> 29d1b245
         throw new RuntimeException(e);
       } finally {
         lock.unlock();
