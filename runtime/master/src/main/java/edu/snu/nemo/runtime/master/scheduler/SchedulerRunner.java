/*
 * Copyright (C) 2017 Seoul National University
 *
 * Licensed under the Apache License, Version 2.0 (the "License");
 * you may not use this file except in compliance with the License.
 * You may obtain a copy of the License at
 *
 *         http://www.apache.org/licenses/LICENSE-2.0
 *
 * Unless required by applicable law or agreed to in writing, software
 * distributed under the License is distributed on an "AS IS" BASIS,
 * WITHOUT WARRANTIES OR CONDITIONS OF ANY KIND, either express or implied.
 * See the License for the specific language governing permissions and
 * limitations under the License.
 */
package edu.snu.nemo.runtime.master.scheduler;

import edu.snu.nemo.runtime.common.plan.physical.ScheduledTaskGroup;
import edu.snu.nemo.runtime.common.state.JobState;
import edu.snu.nemo.runtime.master.JobStateManager;
import org.apache.reef.annotations.audience.DriverSide;

import java.util.*;
import java.util.concurrent.ExecutorService;
import java.util.concurrent.Executors;
import java.util.concurrent.atomic.AtomicBoolean;
import java.util.concurrent.locks.Condition;
import java.util.concurrent.locks.Lock;
import java.util.concurrent.locks.ReentrantLock;

import org.slf4j.Logger;
import org.slf4j.LoggerFactory;

import javax.annotation.concurrent.NotThreadSafe;
import javax.inject.Inject;

/**
 * Takes a TaskGroup from the pending queue and schedules it to an executor.
 */
@DriverSide
@NotThreadSafe
public final class SchedulerRunner {
  private static final Logger LOG = LoggerFactory.getLogger(SchedulerRunner.class.getName());
  private final Map<String, JobStateManager> jobStateManagers;
  private final SchedulingPolicy schedulingPolicy;
  private final PendingTaskGroupQueue pendingTaskGroupQueue;
  private final ExecutorService schedulerThread;
  private boolean initialJobScheduled;
  private boolean isTerminated;
  private final SignalQueueingCondition mustCheckSchedulingAvailabilityOrSchedulerTerminated
      = new SignalQueueingCondition();

  @Inject
  public SchedulerRunner(final SchedulingPolicy schedulingPolicy,
                         final PendingTaskGroupQueue pendingTaskGroupQueue) {
    this.jobStateManagers = new HashMap<>();
    this.pendingTaskGroupQueue = pendingTaskGroupQueue;
    this.schedulingPolicy = schedulingPolicy;
    this.schedulerThread = Executors.newSingleThreadExecutor(runnable -> new Thread(runnable, "SchedulerRunner"));
    this.initialJobScheduled = false;
    this.isTerminated = false;
  }

  /**
   * Signals to the condition on executor availability.
   */
  public void onAnExecutorAvailable() {
    mustCheckSchedulingAvailabilityOrSchedulerTerminated.signal();
  }

  /**
   * Signals to the condition on TaskGroup availability.
   */
  public void onATaskGroupAvailable() {
    mustCheckSchedulingAvailabilityOrSchedulerTerminated.signal();
  }

  /**
   * Begin scheduling a job.
   * @param jobStateManager the corresponding {@link JobStateManager}
   */
  void scheduleJob(final JobStateManager jobStateManager) {
    if (!isTerminated) {
      jobStateManagers.put(jobStateManager.getJobId(), jobStateManager);

      if (!initialJobScheduled) {
        initialJobScheduled = true;
        schedulerThread.execute(new SchedulerThread());
        schedulerThread.shutdown();
      }
    } // else ignore new incoming jobs when terminated.
  }

  void terminate() {
    schedulingPolicy.terminate();
    isTerminated = true;
    mustCheckSchedulingAvailabilityOrSchedulerTerminated.signal();
  }

  /**
   * A separate thread is run to schedule task groups to executors.
   */
  private final class SchedulerThread implements Runnable {
    @Override
    public void run() {
      // Run the first iteration unconditionally
      mustCheckSchedulingAvailabilityOrSchedulerTerminated.signal();

      while (!isTerminated) {
        // Iteration guard
        mustCheckSchedulingAvailabilityOrSchedulerTerminated.await();

        final Collection<ScheduledTaskGroup> schedulableTaskGroups = pendingTaskGroupQueue
            .peekSchedulableTaskGroups().orElse(null);
        if (schedulableTaskGroups == null) {
          // TaskGroup queue is empty
          continue;
        }
        final List<ScheduledTaskGroup> scheduledTaskGroups = new ArrayList<>();

        for (final ScheduledTaskGroup schedulableTaskGroup : schedulableTaskGroups) {
          final JobStateManager jobStateManager = jobStateManagers.get(schedulableTaskGroup.getJobId());
          final boolean isScheduled =
              schedulingPolicy.scheduleTaskGroup(schedulableTaskGroup, jobStateManager);
          if (isScheduled) {
            scheduledTaskGroups.add(schedulableTaskGroup);
          }
        }

<<<<<<< HEAD
          if (!isScheduled) {
            LOG.debug("Failed to assign an executor for {} before the timeout: {}",
                new Object[]{nextTaskGroupToSchedule.get().getTaskGroupId(),
                    schedulingPolicy.getScheduleTimeoutMs()});
=======
        for (final ScheduledTaskGroup scheduledTaskGroup : scheduledTaskGroups) {
          pendingTaskGroupQueue.remove(scheduledTaskGroup.getTaskGroupId());
        }
>>>>>>> a015a161

        if (scheduledTaskGroups.size() == schedulableTaskGroups.size()) {
          // Scheduled all TaskGroups in the stage
          // Immediately run next iteration to check whether there is another schedulable stage
          mustCheckSchedulingAvailabilityOrSchedulerTerminated.signal();
        }
      }
      jobStateManagers.values().forEach(jobStateManager -> {
        if (jobStateManager.getJobState().getStateMachine().getCurrentState() == JobState.State.COMPLETE) {
          LOG.info("{} is complete.", jobStateManager.getJobId());
        } else {
          LOG.info("{} is incomplete.", jobStateManager.getJobId());
        }
      });
      LOG.info("SchedulerRunner Terminated!");
    }
  }

  /**
   * A {@link Condition} primitive that 'queues' signal.
   */
  private final class SignalQueueingCondition {
    private final AtomicBoolean hasQueuedSignal = new AtomicBoolean(false);
    private final Lock lock = new ReentrantLock();
    private final Condition condition = lock.newCondition();

    public void signal() {
      lock.lock();
      try {
        hasQueuedSignal.set(true);
        condition.signal();
      } finally {
        lock.unlock();
      }
    }

    public void await() {
      lock.lock();
      try {
        if (!hasQueuedSignal.get()) {
          condition.await();
        }
        hasQueuedSignal.set(false);
      } catch (final InterruptedException e) {
        throw new RuntimeException(e);
      } finally {
        lock.unlock();
      }
    }
  }
}<|MERGE_RESOLUTION|>--- conflicted
+++ resolved
@@ -127,16 +127,9 @@
           }
         }
 
-<<<<<<< HEAD
-          if (!isScheduled) {
-            LOG.debug("Failed to assign an executor for {} before the timeout: {}",
-                new Object[]{nextTaskGroupToSchedule.get().getTaskGroupId(),
-                    schedulingPolicy.getScheduleTimeoutMs()});
-=======
         for (final ScheduledTaskGroup scheduledTaskGroup : scheduledTaskGroups) {
           pendingTaskGroupQueue.remove(scheduledTaskGroup.getTaskGroupId());
         }
->>>>>>> a015a161
 
         if (scheduledTaskGroups.size() == schedulableTaskGroups.size()) {
           // Scheduled all TaskGroups in the stage
