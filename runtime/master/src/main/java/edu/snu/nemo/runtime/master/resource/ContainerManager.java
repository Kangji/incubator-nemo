/*
 * Copyright (C) 2017 Seoul National University
 *
 * Licensed under the Apache License, Version 2.0 (the "License");
 * you may not use this file except in compliance with the License.
 * You may obtain a copy of the License at
 *
 *         http://www.apache.org/licenses/LICENSE-2.0
 *
 * Unless required by applicable law or agreed to in writing, software
 * distributed under the License is distributed on an "AS IS" BASIS,
 * WITHOUT WARRANTIES OR CONDITIONS OF ANY KIND, either express or implied.
 * See the License for the specific language governing permissions and
 * limitations under the License.
 */
package edu.snu.nemo.runtime.master.resource;

import edu.snu.nemo.common.exception.ContainerException;
import edu.snu.nemo.conf.JobConf;
import edu.snu.nemo.runtime.common.message.MessageEnvironment;
import edu.snu.nemo.runtime.common.message.MessageSender;
import org.apache.reef.annotations.audience.DriverSide;
import org.apache.reef.driver.context.ActiveContext;
import org.apache.reef.driver.evaluator.AllocatedEvaluator;
import org.apache.reef.driver.evaluator.EvaluatorRequest;
import org.apache.reef.driver.evaluator.EvaluatorRequestor;
import org.apache.reef.tang.Configuration;

import javax.annotation.concurrent.NotThreadSafe;
import javax.inject.Inject;
import java.util.*;
import java.util.concurrent.CountDownLatch;
import java.util.concurrent.ExecutorService;
import java.util.concurrent.Executors;

import org.apache.reef.tang.annotations.Parameter;
import org.slf4j.Logger;
import org.slf4j.LoggerFactory;

/**
 * (WARNING) This class is not thread-safe.
 * Only a single thread should use the methods of this class.
 * (i.e., runtimeMasterThread in RuntimeMaster)
 *
 * Encapsulates REEF's evaluator management for containers.
 * Serves as a single point of container management in Runtime.
 * We define a unit of resource a container (an evaluator in REEF), and launch a single executor on each container.
 */
// TODO #60: Specify Types in Requesting Containers
// We need an overall cleanup of this class after #60 is resolved.
@DriverSide
@NotThreadSafe
public final class ContainerManager {
  private static final Logger LOG = LoggerFactory.getLogger(ContainerManager.class.getName());

  private boolean isTerminated;

  private final EvaluatorRequestor evaluatorRequestor;
  private final MessageEnvironment messageEnvironment;
  private final ExecutorService serializationExecutorService; // Executor service for scheduling message serialization.
  private final ExecutorRegistry executorRegistry;

  /**
   * A map containing a latch for the container requests for each resource spec ID.
   */
  private final Map<String, CountDownLatch> requestLatchByResourceSpecId;

  /**
<<<<<<< HEAD
   * A map containing a list of executor representations for each container type.
   */
  private final Map<String, List<ExecutorRepresenter>> executorsByContainerType;

  /**
=======
>>>>>>> 7c169a69
   * Keeps track of evaluator and context requests.
   */
  private final Map<String, ResourceSpecification> pendingContextIdToResourceSpec;
  private final Map<String, List<ResourceSpecification>> pendingContainerRequestsByContainerType;

  @Inject
  private ContainerManager(@Parameter(JobConf.ScheduleSerThread.class) final int scheduleSerThread,
                           final EvaluatorRequestor evaluatorRequestor,
<<<<<<< HEAD
                           final MessageEnvironment messageEnvironment,
                           final ExecutorRegistry executorRegistry) {
    this.evaluatorRequestor = evaluatorRequestor;
    this.messageEnvironment = messageEnvironment;
    this.executorRegistry = executorRegistry;
    this.persistentConnectionToMasterMap = new PersistentConnectionToMasterMap(messageEnvironment);
    this.executorsByContainerType = new HashMap<>();
=======
                           final MessageEnvironment messageEnvironment) {
    this.isTerminated = false;
    this.evaluatorRequestor = evaluatorRequestor;
    this.messageEnvironment = messageEnvironment;
>>>>>>> 7c169a69
    this.pendingContextIdToResourceSpec = new HashMap<>();
    this.pendingContainerRequestsByContainerType = new HashMap<>();
    this.requestLatchByResourceSpecId = new HashMap<>();
    this.serializationExecutorService = Executors.newFixedThreadPool(scheduleSerThread);
  }

  /**
   * Requests containers/evaluators with the given specifications.
   * @param numToRequest number of containers to request
   * @param resourceSpecification containing the specifications of
   */
  public void requestContainer(final int numToRequest, final ResourceSpecification resourceSpecification) {
    if (isTerminated) {
      LOG.info("ContainerManager is terminated, ignoring {}", resourceSpecification.toString());
      return;
    }

    if (numToRequest > 0) {
      // Create a list of executor specifications to be used when containers are allocated.
      final List<ResourceSpecification> resourceSpecificationList = new ArrayList<>(numToRequest);
      for (int i = 0; i < numToRequest; i++) {
        resourceSpecificationList.add(resourceSpecification);
      }

      // Mark the request as pending with the given specifications.
      pendingContainerRequestsByContainerType.putIfAbsent(resourceSpecification.getContainerType(), new ArrayList<>());
      pendingContainerRequestsByContainerType.get(resourceSpecification.getContainerType())
          .addAll(resourceSpecificationList);

      requestLatchByResourceSpecId.put(resourceSpecification.getResourceSpecId(),
          new CountDownLatch(numToRequest));

      // Request the evaluators
      evaluatorRequestor.submit(EvaluatorRequest.newBuilder()
          .setNumber(numToRequest)
          .setMemory(resourceSpecification.getMemory())
          .setNumberOfCores(resourceSpecification.getCapacity())
          .build());
    } else {
      LOG.info("Request {} containers", numToRequest);
    }
  }

  /**
   * Take the necessary actions in container manager once a container a is allocated.
   * @param executorId of the executor to launch on this container.
   * @param allocatedContainer the allocated container.
   * @param executorConfiguration executor related configuration.
   */
  public void onContainerAllocated(final String executorId, final AllocatedEvaluator allocatedContainer,
                                   final Configuration executorConfiguration) {
    if (isTerminated) {
      LOG.info("ContainerManager is terminated, closing {}", allocatedContainer.getId());
      allocatedContainer.close();
      return;
    }

    final ResourceSpecification resourceSpecification = selectResourceSpecForContainer();
    LOG.info("Container type (" + resourceSpecification.getContainerType()
        + ") allocated, will be used for [" + executorId + "]");
    pendingContextIdToResourceSpec.put(executorId, resourceSpecification);

    allocatedContainer.submitContext(executorConfiguration);
  }

  /**
   * Initializes master's connection to the container once launched.
   * A representation of the executor to reside in master is created.
   *
   * @param activeContext for the launched container.
   * @return a representation of the executor. (return an empty Optional if terminated)
   */
  public Optional<ExecutorRepresenter> onContainerLaunched(final ActiveContext activeContext) {
    if (isTerminated) {
      LOG.info("ContainerManager is terminated, closing {}", activeContext.getId());
      activeContext.close();
      return Optional.empty();
    }

    // We set contextId = executorId in NemoDriver when we generate executor configuration.
    final String executorId = activeContext.getId();

    final ResourceSpecification resourceSpec = pendingContextIdToResourceSpec.remove(executorId);

    // Connect to the executor and initiate Master side's executor representation.
    final MessageSender messageSender;
    try {
      messageSender =
          messageEnvironment.asyncConnect(executorId, MessageEnvironment.EXECUTOR_MESSAGE_LISTENER_ID).get();
    } catch (final Exception e) {
      throw new RuntimeException(e);
    }

    // Create the executor representation.
    final ExecutorRepresenter executorRepresenter =
        new ExecutorRepresenter(executorId, resourceSpec, messageSender, activeContext, serializationExecutorService,
            activeContext.getEvaluatorDescriptor().getNodeDescriptor().getName());
<<<<<<< HEAD

    LOG.info("{} is up and running at {}", executorId, executorRepresenter.getNodeName());

    executorsByContainerType.putIfAbsent(resourceSpec.getContainerType(), new ArrayList<>());
    executorsByContainerType.get(resourceSpec.getContainerType()).add(executorRepresenter);
    executorRegistry.registerRepresenter(executorRepresenter);
=======

    LOG.info("{} is up and running at {}", executorId, executorRepresenter.getNodeName());
>>>>>>> 7c169a69

    requestLatchByResourceSpecId.get(resourceSpec.getResourceSpecId()).countDown();
    return Optional.of(executorRepresenter);
  }

<<<<<<< HEAD
  public synchronized void onExecutorRemoved(final String failedExecutorId) {
    LOG.info("[" + failedExecutorId + "] failure reported.");

    final ExecutorRepresenter failedExecutor = executorRegistry.getRunningExecutorRepresenter(failedExecutorId);
    executorRegistry.setRepresenterAsFailed(failedExecutorId);
    executorRegistry.deregisterRepresenter(failedExecutorId);

    executorsByContainerType.get(failedExecutor.getContainerType()).remove(failedExecutor);

    // Signal RuntimeMaster on CONTAINER_FAILURE type FAILED_RECOVERABLE state
    persistentConnectionToMasterMap.getMessageSender(MessageEnvironment.RUNTIME_MASTER_MESSAGE_LISTENER_ID).send(
        ControlMessage.Message.newBuilder()
            .setId(RuntimeIdGenerator.generateMessageId())
            .setListenerId(MessageEnvironment.RUNTIME_MASTER_MESSAGE_LISTENER_ID)
            .setType(ControlMessage.MessageType.ContainerFailed)
            .setContainerFailedMsg(ControlMessage.ContainerFailedMsg.newBuilder()
                .setExecutorId(failedExecutorId)
                .build())
            .build());
  }

  /**
   * Shuts down the running executors.
   */
  private void shutdownRunningExecutors() {
    for (final String executorId : executorRegistry.getRunningExecutorIds()) {
      final ExecutorRepresenter representer = executorRegistry.getRunningExecutorRepresenter(executorId);
      representer.shutDown();
      executorRegistry.deregisterRepresenter(executorId);
    }
=======
  public void terminate() {
    if (isTerminated) {
      throw new IllegalStateException("Cannot terminate twice");
    }
    isTerminated = true;
>>>>>>> 7c169a69
  }

  /**
   * Selects an executor specification for the executor to be launched on a container.
   * Important! This is a "hack" to get around the inability to mark evaluators with Node Labels in REEF.
   * @return the selected executor specification.
   */
  private ResourceSpecification selectResourceSpecForContainer() {
    ResourceSpecification selectedResourceSpec = null;
    for (final Map.Entry<String, List<ResourceSpecification>> entry
        : pendingContainerRequestsByContainerType.entrySet()) {
      if (entry.getValue().size() > 0) {
        selectedResourceSpec = entry.getValue().remove(0);
        break;
      }
<<<<<<< HEAD
    });
    shutdownRunningExecutors();
    requestLatchByResourceSpecId.clear();
    return executorRegistry.getRunningExecutorIds().isEmpty();
=======
    }

    if (selectedResourceSpec != null) {
      return selectedResourceSpec;
    }
    throw new ContainerException(new Throwable("We never requested for an extra container"));
>>>>>>> 7c169a69
  }
}<|MERGE_RESOLUTION|>--- conflicted
+++ resolved
@@ -58,7 +58,6 @@
   private final EvaluatorRequestor evaluatorRequestor;
   private final MessageEnvironment messageEnvironment;
   private final ExecutorService serializationExecutorService; // Executor service for scheduling message serialization.
-  private final ExecutorRegistry executorRegistry;
 
   /**
    * A map containing a latch for the container requests for each resource spec ID.
@@ -66,14 +65,6 @@
   private final Map<String, CountDownLatch> requestLatchByResourceSpecId;
 
   /**
-<<<<<<< HEAD
-   * A map containing a list of executor representations for each container type.
-   */
-  private final Map<String, List<ExecutorRepresenter>> executorsByContainerType;
-
-  /**
-=======
->>>>>>> 7c169a69
    * Keeps track of evaluator and context requests.
    */
   private final Map<String, ResourceSpecification> pendingContextIdToResourceSpec;
@@ -82,20 +73,10 @@
   @Inject
   private ContainerManager(@Parameter(JobConf.ScheduleSerThread.class) final int scheduleSerThread,
                            final EvaluatorRequestor evaluatorRequestor,
-<<<<<<< HEAD
-                           final MessageEnvironment messageEnvironment,
-                           final ExecutorRegistry executorRegistry) {
-    this.evaluatorRequestor = evaluatorRequestor;
-    this.messageEnvironment = messageEnvironment;
-    this.executorRegistry = executorRegistry;
-    this.persistentConnectionToMasterMap = new PersistentConnectionToMasterMap(messageEnvironment);
-    this.executorsByContainerType = new HashMap<>();
-=======
                            final MessageEnvironment messageEnvironment) {
     this.isTerminated = false;
     this.evaluatorRequestor = evaluatorRequestor;
     this.messageEnvironment = messageEnvironment;
->>>>>>> 7c169a69
     this.pendingContextIdToResourceSpec = new HashMap<>();
     this.pendingContainerRequestsByContainerType = new HashMap<>();
     this.requestLatchByResourceSpecId = new HashMap<>();
@@ -193,60 +174,18 @@
     final ExecutorRepresenter executorRepresenter =
         new ExecutorRepresenter(executorId, resourceSpec, messageSender, activeContext, serializationExecutorService,
             activeContext.getEvaluatorDescriptor().getNodeDescriptor().getName());
-<<<<<<< HEAD
 
     LOG.info("{} is up and running at {}", executorId, executorRepresenter.getNodeName());
-
-    executorsByContainerType.putIfAbsent(resourceSpec.getContainerType(), new ArrayList<>());
-    executorsByContainerType.get(resourceSpec.getContainerType()).add(executorRepresenter);
-    executorRegistry.registerRepresenter(executorRepresenter);
-=======
-
-    LOG.info("{} is up and running at {}", executorId, executorRepresenter.getNodeName());
->>>>>>> 7c169a69
 
     requestLatchByResourceSpecId.get(resourceSpec.getResourceSpecId()).countDown();
     return Optional.of(executorRepresenter);
   }
 
-<<<<<<< HEAD
-  public synchronized void onExecutorRemoved(final String failedExecutorId) {
-    LOG.info("[" + failedExecutorId + "] failure reported.");
-
-    final ExecutorRepresenter failedExecutor = executorRegistry.getRunningExecutorRepresenter(failedExecutorId);
-    executorRegistry.setRepresenterAsFailed(failedExecutorId);
-    executorRegistry.deregisterRepresenter(failedExecutorId);
-
-    executorsByContainerType.get(failedExecutor.getContainerType()).remove(failedExecutor);
-
-    // Signal RuntimeMaster on CONTAINER_FAILURE type FAILED_RECOVERABLE state
-    persistentConnectionToMasterMap.getMessageSender(MessageEnvironment.RUNTIME_MASTER_MESSAGE_LISTENER_ID).send(
-        ControlMessage.Message.newBuilder()
-            .setId(RuntimeIdGenerator.generateMessageId())
-            .setListenerId(MessageEnvironment.RUNTIME_MASTER_MESSAGE_LISTENER_ID)
-            .setType(ControlMessage.MessageType.ContainerFailed)
-            .setContainerFailedMsg(ControlMessage.ContainerFailedMsg.newBuilder()
-                .setExecutorId(failedExecutorId)
-                .build())
-            .build());
-  }
-
-  /**
-   * Shuts down the running executors.
-   */
-  private void shutdownRunningExecutors() {
-    for (final String executorId : executorRegistry.getRunningExecutorIds()) {
-      final ExecutorRepresenter representer = executorRegistry.getRunningExecutorRepresenter(executorId);
-      representer.shutDown();
-      executorRegistry.deregisterRepresenter(executorId);
-    }
-=======
   public void terminate() {
     if (isTerminated) {
       throw new IllegalStateException("Cannot terminate twice");
     }
     isTerminated = true;
->>>>>>> 7c169a69
   }
 
   /**
@@ -262,18 +201,11 @@
         selectedResourceSpec = entry.getValue().remove(0);
         break;
       }
-<<<<<<< HEAD
-    });
-    shutdownRunningExecutors();
-    requestLatchByResourceSpecId.clear();
-    return executorRegistry.getRunningExecutorIds().isEmpty();
-=======
     }
 
     if (selectedResourceSpec != null) {
       return selectedResourceSpec;
     }
     throw new ContainerException(new Throwable("We never requested for an extra container"));
->>>>>>> 7c169a69
   }
 }