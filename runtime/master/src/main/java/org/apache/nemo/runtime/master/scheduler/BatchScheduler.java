/*
 * Licensed to the Apache Software Foundation (ASF) under one
 * or more contributor license agreements.  See the NOTICE file
 * distributed with this work for additional information
 * regarding copyright ownership.  The ASF licenses this file
 * to you under the Apache License, Version 2.0 (the
 * "License"); you may not use this file except in compliance
 * with the License.  You may obtain a copy of the License at
 *
 *   http://www.apache.org/licenses/LICENSE-2.0
 *
 * Unless required by applicable law or agreed to in writing,
 * software distributed under the License is distributed on an
 * "AS IS" BASIS, WITHOUT WARRANTIES OR CONDITIONS OF ANY
 * KIND, either express or implied.  See the License for the
 * specific language governing permissions and limitations
 * under the License.
 */
package org.apache.nemo.runtime.master.scheduler;

import org.apache.commons.lang.mutable.MutableBoolean;
import org.apache.nemo.common.Pair;
import org.apache.nemo.common.exception.UnknownExecutionStateException;
import org.apache.nemo.common.exception.UnrecoverableFailureException;
import org.apache.nemo.common.ir.vertex.executionproperty.ClonedSchedulingProperty;
import org.apache.nemo.runtime.common.RuntimeIdManager;
import org.apache.nemo.runtime.common.comm.ControlMessage;
import org.apache.nemo.runtime.common.metric.TaskMetric;
import org.apache.nemo.runtime.common.plan.*;
import org.apache.nemo.runtime.common.state.StageState;
import org.apache.nemo.runtime.common.state.TaskState;
import org.apache.nemo.runtime.master.BlockManagerMaster;
import org.apache.nemo.runtime.master.PlanAppender;
import org.apache.nemo.runtime.master.PlanStateManager;
import org.apache.nemo.runtime.master.metric.MetricStore;
import org.apache.nemo.runtime.master.resource.ExecutorRepresenter;
import org.apache.reef.annotations.audience.DriverSide;
import org.slf4j.Logger;
import org.slf4j.LoggerFactory;

import javax.annotation.Nullable;
import javax.annotation.concurrent.NotThreadSafe;
import javax.inject.Inject;
import java.util.*;
import java.util.stream.Collectors;

/**
 * (CONCURRENCY) Only a single dedicated thread should use the public methods of this class.
 * (i.e., runtimeMasterThread in RuntimeMaster)
 * <p>
 * BatchScheduler receives a single {@link PhysicalPlan} to execute and schedules the Tasks.
 */
@DriverSide
@NotThreadSafe
public final class BatchScheduler implements Scheduler {
  private static final Logger LOG = LoggerFactory.getLogger(BatchScheduler.class.getName());

  /**
   * Run-time optimizations.
   */
  private final PlanRewriter planRewriter;

  /**
   * Components related to scheduling the given plan.
   */
  private final TaskDispatcher taskDispatcher;
  private final PendingTaskCollectionPointer pendingTaskCollectionPointer;
  private final ExecutorRegistry executorRegistry;
  private final PlanStateManager planStateManager;

  /**
   * Other necessary components of this {@link org.apache.nemo.runtime.master.RuntimeMaster}.
   */
  private final BlockManagerMaster blockManagerMaster;
  private final MetricStore metricStore;

  /**
   * The below variables depend on the submitted plan to execute.
   */
  private List<List<Stage>> sortedScheduleGroups;

  @Inject
  private BatchScheduler(final PlanRewriter planRewriter,
                         final TaskDispatcher taskDispatcher,
                         final PendingTaskCollectionPointer pendingTaskCollectionPointer,
                         final BlockManagerMaster blockManagerMaster,
                         final ExecutorRegistry executorRegistry,
                         final PlanStateManager planStateManager) {
    this.planRewriter = planRewriter;
    this.taskDispatcher = taskDispatcher;
    this.pendingTaskCollectionPointer = pendingTaskCollectionPointer;
    this.blockManagerMaster = blockManagerMaster;
    this.executorRegistry = executorRegistry;
    this.planStateManager = planStateManager;
    this.metricStore = MetricStore.getStore();
  }

  ////////////////////////////////////////////////////////////////////// Methods for plan rewriting.

  @Override
  public void updatePlan(final PhysicalPlan newPhysicalPlan) {
    // update the physical plan in the scheduler.
    // NOTE: what's already been executed is not modified in the new physical plan.
    // TODO #182: Consider reshaping in run-time optimization. At now, we only consider plan appending.
    updatePlan(newPhysicalPlan, planStateManager.getMaxScheduleAttempt());
  }

  /**
   * Update the physical plan in the scheduler.
   *
   * @param newPhysicalPlan    the new physical plan to update.
   * @param maxScheduleAttempt the maximum number of task scheduling attempt.
   */
  private void updatePlan(final PhysicalPlan newPhysicalPlan,
                          final int maxScheduleAttempt) {
    planStateManager.updatePlan(newPhysicalPlan, maxScheduleAttempt);
    this.sortedScheduleGroups = newPhysicalPlan.getStageDAG().getVertices().stream()
      .collect(Collectors.groupingBy(Stage::getScheduleGroup))
      .entrySet().stream()
      .sorted(Map.Entry.comparingByKey())
      .map(Map.Entry::getValue)
      .collect(Collectors.toList());
  }

  /**
<<<<<<< HEAD
   * @param taskId that generated the message.
   * @param data   of the message.
   */
  public void onRunTimePassMessage(final ControlMessage.RunTimePassType runTimePassType,
                                   final String taskId, final Object data) {
    final Set<StageEdge> targetEdges = getEdgesToOptimize(taskId);
    switch (runTimePassType) {
      case DataSkewPass:
        planRewriter.accumulate(getMessageId(targetEdges), runTimePassType, data);
        break;
      case DynamicTaskSizingPass:
        HashMap<Integer, Long> taskSizeToDuration = new HashMap<>();
        TaskMetric taskMetric = (TaskMetric) metricStore.getMetricMap(TaskMetric.class).get(taskId);
        taskSizeToDuration.put(taskMetric.getTaskSize(), taskMetric.getTaskDurationTime());
        planRewriter.accumulate(getMessageId(targetEdges), runTimePassType, taskSizeToDuration);
        break;
      default:
        throw new IllegalArgumentException("This type of run-time pass is not supported");
    }
  }

  /**
   * Action for after task execution is put on hold.
=======
   * Process the RuntimePassMessage.
>>>>>>> 05ed18d8
   *
   * @param taskId           that generated the message.
   * @param data             of the message.
   */
  public void onRunTimePassMessage(final String taskId, final Object data) {
    SchedulerUtils.onRunTimePassMessage(planStateManager, planRewriter, taskId, data);
  }

  ////////////////////////////////////////////////////////////////////// Methods for scheduling.

  /**
   * Schedules a given plan.
   * If multiple physical plans are submitted, they will be appended and handled as a single plan.
   * TODO #182: Consider reshaping in run-time optimization. At now, we only consider plan appending.
   *
   * @param submittedPhysicalPlan the physical plan to schedule.
   * @param maxScheduleAttempt    the max number of times this plan/sub-part of the plan should be attempted.
   */
  @Override
  public void schedulePlan(final PhysicalPlan submittedPhysicalPlan,
                           final int maxScheduleAttempt) {
    LOG.info("Plan to schedule: {}", submittedPhysicalPlan.getPlanId());

    if (!planStateManager.isInitialized()) {
      // First scheduling.
      taskDispatcher.run();
      updatePlan(submittedPhysicalPlan, maxScheduleAttempt);
      planStateManager.storeJSON("submitted");
    } else {
      // Append the submitted plan to the original plan.
      final PhysicalPlan appendedPlan =
        PlanAppender.appendPlan(planStateManager.getPhysicalPlan(), submittedPhysicalPlan);
      updatePlan(appendedPlan, maxScheduleAttempt);
      planStateManager.storeJSON("appended");
    }

    doSchedule();
  }

  /**
   * Handles task state transition notifications sent from executors.
   * Note that we can receive notifications for previous task attempts, due to the nature of asynchronous events.
   * We ignore such late-arriving notifications, and only handle notifications for the current task attempt.
   *
   * @param executorId       the id of the executor where the message was sent from.
   * @param taskId           whose state has changed
   * @param taskAttemptIndex of the task whose state has changed
   * @param newState         the state to change to
   * @param vertexPutOnHold  the ID of vertex that is put on hold. It is null otherwise.
   */
  @Override
  public void onTaskStateReportFromExecutor(final String executorId,
                                            final String taskId,
                                            final int taskAttemptIndex,
                                            final TaskState.State newState,
                                            @Nullable final String vertexPutOnHold,
                                            final TaskState.RecoverableTaskFailureCause failureCause) {
    // Do change state, as this notification is for the current task attempt.
    planStateManager.onTaskStateChanged(taskId, newState);
    switch (newState) {
      case COMPLETE:
        SchedulerUtils.onTaskExecutionComplete(executorRegistry, executorId, taskId);
        break;
      case SHOULD_RETRY:
        // SHOULD_RETRY from an executor means that the task ran into a recoverable failure
        SchedulerUtils.onTaskExecutionFailedRecoverable(planStateManager, blockManagerMaster, executorRegistry,
          executorId, taskId, failureCause);
        break;
      case ON_HOLD:
        final Optional<PhysicalPlan> optionalPhysicalPlan =
          SchedulerUtils.onTaskExecutionOnHold(planStateManager, executorRegistry, planRewriter, executorId, taskId);
        optionalPhysicalPlan.ifPresent(this::updatePlan);
        break;
      case FAILED:
        throw new UnrecoverableFailureException(new Exception(String.format("The plan failed on %s in %s",
          taskId, executorId)));
      case READY:
      case EXECUTING:
        throw new RuntimeException("The states READY/EXECUTING cannot occur at this point");
      default:
        throw new UnknownExecutionStateException(new Exception("This TaskState is unknown: " + newState));
    }

    // Invoke doSchedule()
    switch (newState) {
      case COMPLETE:
      case ON_HOLD:
        // If the stage has completed
        final String stageIdForTaskUponCompletion = RuntimeIdManager.getStageIdFromTaskId(taskId);
        if (planStateManager.getStageState(stageIdForTaskUponCompletion).equals(StageState.State.COMPLETE)
          && !planStateManager.isPlanDone()) {
          doSchedule();
        }
        break;
      case SHOULD_RETRY:
        // Do retry
        doSchedule();
        break;
      default:
        break;
    }

    // Invoke taskDispatcher.onExecutorSlotAvailable()
    switch (newState) {
      // These three states mean that a slot is made available.
      case COMPLETE:
      case ON_HOLD:
      case SHOULD_RETRY:
        taskDispatcher.onExecutorSlotAvailable();
        break;
      default:
        break;
    }
  }

  @Override
  public void onSpeculativeExecutionCheck() {
    MutableBoolean isNewCloneCreated = new MutableBoolean(false);

    SchedulerUtils.selectEarliestSchedulableGroup(sortedScheduleGroups, planStateManager).ifPresent(scheduleGroup ->
      scheduleGroup.stream().map(Stage::getId).forEach(stageId -> {
        final Stage stage = planStateManager.getPhysicalPlan().getStageDAG().getVertexById(stageId);

        // Only if the ClonedSchedulingProperty is set...
        stage.getPropertyValue(ClonedSchedulingProperty.class).ifPresent(cloneConf -> {
          if (!cloneConf.isUpFrontCloning()) { // Upfront cloning is already handled.
            isNewCloneCreated.setValue(doSpeculativeExecution(stage, cloneConf));
          }
        });
      })
    );

    if (isNewCloneCreated.booleanValue()) {
      doSchedule(); // Do schedule the new clone.
    }
  }

  @Override
  public void onExecutorAdded(final ExecutorRepresenter executorRepresenter) {
    LOG.info("{} added (node: {})", executorRepresenter.getExecutorId(), executorRepresenter.getNodeName());
    executorRegistry.registerExecutor(executorRepresenter);
    taskDispatcher.onExecutorSlotAvailable();
  }

  @Override
  public void onExecutorRemoved(final String executorId) {
    LOG.info("{} removed", executorId);
    blockManagerMaster.removeWorker(executorId);

    // These are tasks that were running at the time of executor removal.
    final Set<String> interruptedTasks = new HashSet<>();
    executorRegistry.updateExecutor(executorId, (executor, state) -> {
      interruptedTasks.addAll(executor.onExecutorFailed());
      return Pair.of(executor, ExecutorRegistry.ExecutorState.FAILED);
    });

    // Blocks of the interrupted tasks are failed.
    interruptedTasks.forEach(blockManagerMaster::onProducerTaskFailed);

    // Retry the interrupted tasks (and required parents)
    SchedulerUtils.retryTasksAndRequiredParents(planStateManager, blockManagerMaster, interruptedTasks);

    // Trigger the scheduling of SHOULD_RETRY tasks in the earliest scheduleGroup
    doSchedule();
  }

  @Override
  public void terminate() {
    this.taskDispatcher.terminate();
    this.executorRegistry.terminate();
  }

  ////////////////////////////////////////////////////////////////////// Task launch methods.

  /**
   * The main entry point for task scheduling.
   * This operation can be invoked at any point during job execution, as it is designed to be free of side-effects.
   * <p>
   * These are the reasons why.
   * - We 'reset' {@link PendingTaskCollectionPointer}, and not 'add' new tasks to it
   * - We make {@link TaskDispatcher} dispatch only the tasks that are READY.
   */
  private void doSchedule() {
    final Optional<List<Stage>> earliest =
      SchedulerUtils.selectEarliestSchedulableGroup(sortedScheduleGroups, planStateManager);

    if (earliest.isPresent()) {
      final List<Task> tasksToSchedule = earliest.get().stream()
        .flatMap(stage -> SchedulerUtils.selectSchedulableTasks(planStateManager, blockManagerMaster, stage).stream())
        .collect(Collectors.toList());
      if (!tasksToSchedule.isEmpty()) {
        LOG.info("Scheduling some tasks in {}, which are in the same ScheduleGroup", tasksToSchedule.stream()
          .map(Task::getTaskId)
          .map(RuntimeIdManager::getStageIdFromTaskId)
          .collect(Collectors.toSet()));

        // Set the pointer to the schedulable tasks.
        pendingTaskCollectionPointer.setToOverwrite(tasksToSchedule);

        // Notify the dispatcher that a new collection is available.
        taskDispatcher.onNewPendingTaskCollectionAvailable();
      }
    } else {
      LOG.info("Skipping this round as no ScheduleGroup is schedulable.");
    }
  }


  ////////////////////////////////////////////////////////////////////// Task cloning methods.

  /**
   * @return true if a new clone is created.
   *         false otherwise.
   */
  private boolean doSpeculativeExecution(final Stage stage, final ClonedSchedulingProperty.CloneConf cloneConf) {
    final double fractionToWaitFor = cloneConf.getFractionToWaitFor();
    final Object[] completedTaskTimes = planStateManager.getCompletedTaskTimeListMs(stage.getId()).toArray();

    // Only after the fraction of the tasks are done...
    // Delayed cloning (aggressive)
    if (completedTaskTimes.length > 0
      && completedTaskTimes.length >= Math.round(stage.getTaskIndices().size() * fractionToWaitFor)) {
      // Only if the running task is considered a 'straggler'....
      Arrays.sort(completedTaskTimes);
      final long medianTime = (long) completedTaskTimes[completedTaskTimes.length / 2];
      final double medianTimeMultiplier = cloneConf.getMedianTimeMultiplier();
      final Map<String, Long> executingTaskToTime = planStateManager.getExecutingTaskToRunningTimeMs(stage.getId());

      return modifyStageNumCloneUsingMedianTime(
        stage.getId(), completedTaskTimes.length, medianTime, medianTimeMultiplier, executingTaskToTime);
    } else {
      return false;
    }
  }

  /**
   * @return true if the number of clones for the stage is modified.
   *         false otherwise.
   */
  private boolean modifyStageNumCloneUsingMedianTime(final String stageId,
                                                     final long numCompletedTasks,
                                                     final long medianTime,
                                                     final double medianTimeMultiplier,
                                                     final Map<String, Long> executingTaskToTime) {
    for (final Map.Entry<String, Long> entry : executingTaskToTime.entrySet()) {
      final long runningTime = entry.getValue();
      if (runningTime > Math.round(medianTime * medianTimeMultiplier)) {
        final String taskId = entry.getKey();
        final boolean isNumCloneModified = planStateManager
          .setNumOfClones(stageId, RuntimeIdManager.getIndexFromTaskId(taskId), 2);
        if (isNumCloneModified) {
          LOG.info("Cloned {}, because its running time {} (ms) is bigger than {} tasks' "
              + "(median) {} (ms) * (multiplier) {}", taskId, runningTime, numCompletedTasks,
            medianTime, medianTimeMultiplier);
          return true;
        }
      }
    }

    return false;
  }
<<<<<<< HEAD

  ////////////////////////////////////////////////////////////////////// Task state change handlers

  /**
   * Action after task execution has been completed.
   * Note this method should not be invoked when the previous state of the task is ON_HOLD.
   *
   * @param executorId id of the executor.
   * @param taskId     the ID of the task completed.
   */
  private void onTaskExecutionComplete(final String executorId,
                                       final String taskId) {
    LOG.debug("{} completed in {}", taskId, executorId);
    executorRegistry.updateExecutor(executorId, (executor, state) -> {
      executor.onTaskExecutionComplete(taskId);
      return Pair.of(executor, state);
    });
  }

  /**
   * Get the target edges of dynamic optimization.
   * The edges are annotated with {@link MessageIdEdgeProperty}, which are outgoing edges of
   * parents of the stage put on hold.
   * <p>
   * See {@link org.apache.nemo.compiler.optimizer.pass.compiletime.reshaping.SkewReshapingPass}
   * for setting the target edges of dynamic optimization.
   *
   * @param taskId the task ID that sent stage-level aggregated message for dynamic optimization.
   * @return the edges to optimize.
   */
  private Set<StageEdge> getEdgesToOptimize(final String taskId) {
    final DAG<Stage, StageEdge> stageDag = planStateManager.getPhysicalPlan().getStageDAG();

    // Get a stage including the given task
    final Stage stagePutOnHold = stageDag.getVertices().stream()
      .filter(stage -> stage.getId().equals(RuntimeIdManager.getStageIdFromTaskId(taskId)))
      .findFirst()
      .orElseThrow(RuntimeException::new);

    // Stage put on hold, i.e. stage with vertex containing MessageAggregatorTransform
    // should have a parent stage whose outgoing edges contain the target edge of dynamic optimization.
    final List<Integer> messageIds = stagePutOnHold.getIRDAG()
      .getVertices()
      .stream()
      .filter(v -> v.getPropertyValue(MessageIdVertexProperty.class).isPresent())
      .map(v -> v.getPropertyValue(MessageIdVertexProperty.class).get())
      .collect(Collectors.toList());
    if (messageIds.size() != 1) {
      throw new IllegalStateException("Must be exactly one vertex with the message id: " + messageIds.toString());
    }
    final int messageId = messageIds.get(0);
    final Set<StageEdge> targetEdges = new HashSet<>();

    // Get edges with identical MessageIdEdgeProperty (except the put on hold stage)
    for (final Stage stage : stageDag.getVertices()) {
      final Set<StageEdge> targetEdgesFound = stageDag.getOutgoingEdgesOf(stage).stream()
        .filter(candidateEdge -> {
          final Optional<HashSet<Integer>> candidateMCId =
            candidateEdge.getPropertyValue(MessageIdEdgeProperty.class);
          return candidateMCId.isPresent() && candidateMCId.get().contains(messageId);
        })
        .collect(Collectors.toSet());
      targetEdges.addAll(targetEdgesFound);
    }

    return targetEdges;
  }

  public Stage getStageFromTaskId(final String taskId) {
    final DAG<Stage, StageEdge> stageDag = planStateManager.getPhysicalPlan().getStageDAG();

    // Get a stage including the given task
    final Stage targetStage = stageDag.getVertices().stream()
      .filter(stage -> stage.getId().equals(RuntimeIdManager.getStageIdFromTaskId(taskId)))
      .findFirst()
      .orElseThrow(RuntimeException::new);

    return targetStage;
  }
  /**
   * Action for after task execution has failed but it's recoverable.
   *
   * @param executorId   the ID of the executor
   * @param taskId       the ID of the task
   * @param failureCause the cause of failure
   */
  private void onTaskExecutionFailedRecoverable(final String executorId,
                                                final String taskId,
                                                final TaskState.RecoverableTaskFailureCause failureCause) {
    LOG.info("{} failed in {} by {}", taskId, executorId, failureCause);
    executorRegistry.updateExecutor(executorId, (executor, state) -> {
      executor.onTaskExecutionFailed(taskId);
      return Pair.of(executor, state);
    });

    switch (failureCause) {
      // Previous task must be re-executed, and incomplete tasks of the belonging stage must be rescheduled.
      case INPUT_READ_FAILURE:
        // TODO #54: Handle remote data fetch failures
      case OUTPUT_WRITE_FAILURE:
        blockManagerMaster.onProducerTaskFailed(taskId);
        break;
      default:
        throw new UnknownFailureCauseException(new Throwable("Unknown cause: " + failureCause));
    }

    retryTasksAndRequiredParents(Collections.singleton(taskId));
  }

  ////////////////////////////////////////////////////////////////////// Helper methods

  private void retryTasksAndRequiredParents(final Set<String> tasks) {
    final Set<String> requiredParents = recursivelyGetParentTasksForLostBlocks(tasks);
    final Set<String> tasksToRetry = Sets.union(tasks, requiredParents);
    LOG.info("Will be retried: {}", tasksToRetry);
    tasksToRetry.forEach(
      taskToReExecute -> planStateManager.onTaskStateChanged(taskToReExecute, TaskState.State.SHOULD_RETRY));
  }

  private Set<String> recursivelyGetParentTasksForLostBlocks(final Set<String> children) {
    if (children.isEmpty()) {
      return Collections.emptySet();
    }
    final DAG<Stage, StageEdge> stageDAG = planStateManager.getPhysicalPlan().getStageDAG();

    final Map<String, StageEdge> idToIncomingEdges = children.stream()
      .map(RuntimeIdManager::getStageIdFromTaskId)
      .flatMap(stageId -> stageDAG.getIncomingEdgesOf(stageId).stream())
      // Ignore duplicates with the mergeFunction in toMap(_,_,mergeFunction)
      .collect(Collectors.toMap(StageEdge::getId, Function.identity(), (l, r) -> l));

    final Set<String> parentsWithLostBlocks = children.stream()
      .flatMap(child -> getInputBlockIds(child).stream()) // child task id -> parent block ids
      .map(RuntimeIdManager::getWildCardFromBlockId) // parent block id -> parent block wildcard
      .collect(Collectors.toSet()).stream() // remove duplicate wildcards
      .filter(parentBlockWildcard -> // lost block = no matching AVAILABLE block attempt for the wildcard
        blockManagerMaster.getBlockHandlers(parentBlockWildcard, BlockState.State.AVAILABLE).isEmpty())
      .flatMap(lostParentBlockWildcard -> {
        // COMPLETE task attempts of the lostParentBlockWildcard must become SHOULD_RETRY
        final String inEdgeId = RuntimeIdManager.getRuntimeEdgeIdFromBlockId(lostParentBlockWildcard);
        final String parentStageId = idToIncomingEdges.get(inEdgeId).getSrc().getId();
        final int parentTaskIndex = RuntimeIdManager.getTaskIndexFromBlockId(lostParentBlockWildcard);
        return planStateManager.getAllTaskAttemptsOfStage(parentStageId)
          .stream()
          .filter(taskId -> RuntimeIdManager.getStageIdFromTaskId(taskId).equals(parentStageId)
            && RuntimeIdManager.getIndexFromTaskId(taskId) == parentTaskIndex)
          // COMPLETE -> SHOULD_RETRY
          .filter(taskId -> planStateManager.getTaskState(taskId).equals(TaskState.State.COMPLETE));
      })
      .collect(Collectors.toSet());


    // Recursive call
    return Sets.union(parentsWithLostBlocks, recursivelyGetParentTasksForLostBlocks(parentsWithLostBlocks));
  }

  private Set<String> getOutputBlockIds(final String taskId) {
    return planStateManager.getPhysicalPlan().getStageDAG()
      .getOutgoingEdgesOf(RuntimeIdManager.getStageIdFromTaskId(taskId))
      .stream()
      .map(stageEdge -> RuntimeIdManager.generateBlockId(stageEdge.getId(), taskId))
      .collect(Collectors.toSet()); // ids of blocks this task will produce
  }

  private Set<String> getInputBlockIds(final String childTaskId) {
    final String stageIdOfChildTask = RuntimeIdManager.getStageIdFromTaskId(childTaskId);
    return planStateManager.getPhysicalPlan().getStageDAG().getIncomingEdgesOf(stageIdOfChildTask)
      .stream()
      .flatMap(inStageEdge -> {
        final Set<String> parentTaskIds = planStateManager.getAllTaskAttemptsOfStage(inStageEdge.getSrc().getId());
        switch (inStageEdge.getDataCommunicationPattern()) {
          case SHUFFLE:
          case BROADCAST:
            // All of the parent stage's tasks
            return parentTaskIds.stream()
              .map(parentTaskId -> RuntimeIdManager.generateBlockId(inStageEdge.getId(), parentTaskId));
          case ONE_TO_ONE:
            // Same-index tasks of the parent stage
            return parentTaskIds.stream()
              .filter(parentTaskId ->
                RuntimeIdManager.getIndexFromTaskId(parentTaskId) == RuntimeIdManager.getIndexFromTaskId(childTaskId))
              .map(parentTaskId -> RuntimeIdManager.generateBlockId(inStageEdge.getId(), parentTaskId));
          default:
            throw new IllegalStateException(inStageEdge.toString());
        }
      })
      .collect(Collectors.toSet());
  }
=======
>>>>>>> 05ed18d8
}<|MERGE_RESOLUTION|>--- conflicted
+++ resolved
@@ -25,14 +25,15 @@
 import org.apache.nemo.common.ir.vertex.executionproperty.ClonedSchedulingProperty;
 import org.apache.nemo.runtime.common.RuntimeIdManager;
 import org.apache.nemo.runtime.common.comm.ControlMessage;
-import org.apache.nemo.runtime.common.metric.TaskMetric;
-import org.apache.nemo.runtime.common.plan.*;
+import org.apache.nemo.runtime.common.plan.PhysicalPlan;
+import org.apache.nemo.runtime.common.plan.PlanRewriter;
+import org.apache.nemo.runtime.common.plan.Stage;
+import org.apache.nemo.runtime.common.plan.Task;
 import org.apache.nemo.runtime.common.state.StageState;
 import org.apache.nemo.runtime.common.state.TaskState;
 import org.apache.nemo.runtime.master.BlockManagerMaster;
 import org.apache.nemo.runtime.master.PlanAppender;
 import org.apache.nemo.runtime.master.PlanStateManager;
-import org.apache.nemo.runtime.master.metric.MetricStore;
 import org.apache.nemo.runtime.master.resource.ExecutorRepresenter;
 import org.apache.reef.annotations.audience.DriverSide;
 import org.slf4j.Logger;
@@ -72,7 +73,6 @@
    * Other necessary components of this {@link org.apache.nemo.runtime.master.RuntimeMaster}.
    */
   private final BlockManagerMaster blockManagerMaster;
-  private final MetricStore metricStore;
 
   /**
    * The below variables depend on the submitted plan to execute.
@@ -92,7 +92,6 @@
     this.blockManagerMaster = blockManagerMaster;
     this.executorRegistry = executorRegistry;
     this.planStateManager = planStateManager;
-    this.metricStore = MetricStore.getStore();
   }
 
   ////////////////////////////////////////////////////////////////////// Methods for plan rewriting.
@@ -123,39 +122,14 @@
   }
 
   /**
-<<<<<<< HEAD
-   * @param taskId that generated the message.
-   * @param data   of the message.
-   */
-  public void onRunTimePassMessage(final ControlMessage.RunTimePassType runTimePassType,
-                                   final String taskId, final Object data) {
-    final Set<StageEdge> targetEdges = getEdgesToOptimize(taskId);
-    switch (runTimePassType) {
-      case DataSkewPass:
-        planRewriter.accumulate(getMessageId(targetEdges), runTimePassType, data);
-        break;
-      case DynamicTaskSizingPass:
-        HashMap<Integer, Long> taskSizeToDuration = new HashMap<>();
-        TaskMetric taskMetric = (TaskMetric) metricStore.getMetricMap(TaskMetric.class).get(taskId);
-        taskSizeToDuration.put(taskMetric.getTaskSize(), taskMetric.getTaskDurationTime());
-        planRewriter.accumulate(getMessageId(targetEdges), runTimePassType, taskSizeToDuration);
-        break;
-      default:
-        throw new IllegalArgumentException("This type of run-time pass is not supported");
-    }
-  }
-
-  /**
-   * Action for after task execution is put on hold.
-=======
    * Process the RuntimePassMessage.
->>>>>>> 05ed18d8
    *
    * @param taskId           that generated the message.
    * @param data             of the message.
    */
-  public void onRunTimePassMessage(final String taskId, final Object data) {
-    SchedulerUtils.onRunTimePassMessage(planStateManager, planRewriter, taskId, data);
+  public void onRunTimePassMessage(final ControlMessage.RunTimePassType runTimePassType,
+                                   final String taskId, final Object data) {
+    SchedulerUtils.onRunTimePassMessage(planStateManager, planRewriter, runTimePassType, taskId, data);
   }
 
   ////////////////////////////////////////////////////////////////////// Methods for scheduling.
@@ -411,195 +385,4 @@
 
     return false;
   }
-<<<<<<< HEAD
-
-  ////////////////////////////////////////////////////////////////////// Task state change handlers
-
-  /**
-   * Action after task execution has been completed.
-   * Note this method should not be invoked when the previous state of the task is ON_HOLD.
-   *
-   * @param executorId id of the executor.
-   * @param taskId     the ID of the task completed.
-   */
-  private void onTaskExecutionComplete(final String executorId,
-                                       final String taskId) {
-    LOG.debug("{} completed in {}", taskId, executorId);
-    executorRegistry.updateExecutor(executorId, (executor, state) -> {
-      executor.onTaskExecutionComplete(taskId);
-      return Pair.of(executor, state);
-    });
-  }
-
-  /**
-   * Get the target edges of dynamic optimization.
-   * The edges are annotated with {@link MessageIdEdgeProperty}, which are outgoing edges of
-   * parents of the stage put on hold.
-   * <p>
-   * See {@link org.apache.nemo.compiler.optimizer.pass.compiletime.reshaping.SkewReshapingPass}
-   * for setting the target edges of dynamic optimization.
-   *
-   * @param taskId the task ID that sent stage-level aggregated message for dynamic optimization.
-   * @return the edges to optimize.
-   */
-  private Set<StageEdge> getEdgesToOptimize(final String taskId) {
-    final DAG<Stage, StageEdge> stageDag = planStateManager.getPhysicalPlan().getStageDAG();
-
-    // Get a stage including the given task
-    final Stage stagePutOnHold = stageDag.getVertices().stream()
-      .filter(stage -> stage.getId().equals(RuntimeIdManager.getStageIdFromTaskId(taskId)))
-      .findFirst()
-      .orElseThrow(RuntimeException::new);
-
-    // Stage put on hold, i.e. stage with vertex containing MessageAggregatorTransform
-    // should have a parent stage whose outgoing edges contain the target edge of dynamic optimization.
-    final List<Integer> messageIds = stagePutOnHold.getIRDAG()
-      .getVertices()
-      .stream()
-      .filter(v -> v.getPropertyValue(MessageIdVertexProperty.class).isPresent())
-      .map(v -> v.getPropertyValue(MessageIdVertexProperty.class).get())
-      .collect(Collectors.toList());
-    if (messageIds.size() != 1) {
-      throw new IllegalStateException("Must be exactly one vertex with the message id: " + messageIds.toString());
-    }
-    final int messageId = messageIds.get(0);
-    final Set<StageEdge> targetEdges = new HashSet<>();
-
-    // Get edges with identical MessageIdEdgeProperty (except the put on hold stage)
-    for (final Stage stage : stageDag.getVertices()) {
-      final Set<StageEdge> targetEdgesFound = stageDag.getOutgoingEdgesOf(stage).stream()
-        .filter(candidateEdge -> {
-          final Optional<HashSet<Integer>> candidateMCId =
-            candidateEdge.getPropertyValue(MessageIdEdgeProperty.class);
-          return candidateMCId.isPresent() && candidateMCId.get().contains(messageId);
-        })
-        .collect(Collectors.toSet());
-      targetEdges.addAll(targetEdgesFound);
-    }
-
-    return targetEdges;
-  }
-
-  public Stage getStageFromTaskId(final String taskId) {
-    final DAG<Stage, StageEdge> stageDag = planStateManager.getPhysicalPlan().getStageDAG();
-
-    // Get a stage including the given task
-    final Stage targetStage = stageDag.getVertices().stream()
-      .filter(stage -> stage.getId().equals(RuntimeIdManager.getStageIdFromTaskId(taskId)))
-      .findFirst()
-      .orElseThrow(RuntimeException::new);
-
-    return targetStage;
-  }
-  /**
-   * Action for after task execution has failed but it's recoverable.
-   *
-   * @param executorId   the ID of the executor
-   * @param taskId       the ID of the task
-   * @param failureCause the cause of failure
-   */
-  private void onTaskExecutionFailedRecoverable(final String executorId,
-                                                final String taskId,
-                                                final TaskState.RecoverableTaskFailureCause failureCause) {
-    LOG.info("{} failed in {} by {}", taskId, executorId, failureCause);
-    executorRegistry.updateExecutor(executorId, (executor, state) -> {
-      executor.onTaskExecutionFailed(taskId);
-      return Pair.of(executor, state);
-    });
-
-    switch (failureCause) {
-      // Previous task must be re-executed, and incomplete tasks of the belonging stage must be rescheduled.
-      case INPUT_READ_FAILURE:
-        // TODO #54: Handle remote data fetch failures
-      case OUTPUT_WRITE_FAILURE:
-        blockManagerMaster.onProducerTaskFailed(taskId);
-        break;
-      default:
-        throw new UnknownFailureCauseException(new Throwable("Unknown cause: " + failureCause));
-    }
-
-    retryTasksAndRequiredParents(Collections.singleton(taskId));
-  }
-
-  ////////////////////////////////////////////////////////////////////// Helper methods
-
-  private void retryTasksAndRequiredParents(final Set<String> tasks) {
-    final Set<String> requiredParents = recursivelyGetParentTasksForLostBlocks(tasks);
-    final Set<String> tasksToRetry = Sets.union(tasks, requiredParents);
-    LOG.info("Will be retried: {}", tasksToRetry);
-    tasksToRetry.forEach(
-      taskToReExecute -> planStateManager.onTaskStateChanged(taskToReExecute, TaskState.State.SHOULD_RETRY));
-  }
-
-  private Set<String> recursivelyGetParentTasksForLostBlocks(final Set<String> children) {
-    if (children.isEmpty()) {
-      return Collections.emptySet();
-    }
-    final DAG<Stage, StageEdge> stageDAG = planStateManager.getPhysicalPlan().getStageDAG();
-
-    final Map<String, StageEdge> idToIncomingEdges = children.stream()
-      .map(RuntimeIdManager::getStageIdFromTaskId)
-      .flatMap(stageId -> stageDAG.getIncomingEdgesOf(stageId).stream())
-      // Ignore duplicates with the mergeFunction in toMap(_,_,mergeFunction)
-      .collect(Collectors.toMap(StageEdge::getId, Function.identity(), (l, r) -> l));
-
-    final Set<String> parentsWithLostBlocks = children.stream()
-      .flatMap(child -> getInputBlockIds(child).stream()) // child task id -> parent block ids
-      .map(RuntimeIdManager::getWildCardFromBlockId) // parent block id -> parent block wildcard
-      .collect(Collectors.toSet()).stream() // remove duplicate wildcards
-      .filter(parentBlockWildcard -> // lost block = no matching AVAILABLE block attempt for the wildcard
-        blockManagerMaster.getBlockHandlers(parentBlockWildcard, BlockState.State.AVAILABLE).isEmpty())
-      .flatMap(lostParentBlockWildcard -> {
-        // COMPLETE task attempts of the lostParentBlockWildcard must become SHOULD_RETRY
-        final String inEdgeId = RuntimeIdManager.getRuntimeEdgeIdFromBlockId(lostParentBlockWildcard);
-        final String parentStageId = idToIncomingEdges.get(inEdgeId).getSrc().getId();
-        final int parentTaskIndex = RuntimeIdManager.getTaskIndexFromBlockId(lostParentBlockWildcard);
-        return planStateManager.getAllTaskAttemptsOfStage(parentStageId)
-          .stream()
-          .filter(taskId -> RuntimeIdManager.getStageIdFromTaskId(taskId).equals(parentStageId)
-            && RuntimeIdManager.getIndexFromTaskId(taskId) == parentTaskIndex)
-          // COMPLETE -> SHOULD_RETRY
-          .filter(taskId -> planStateManager.getTaskState(taskId).equals(TaskState.State.COMPLETE));
-      })
-      .collect(Collectors.toSet());
-
-
-    // Recursive call
-    return Sets.union(parentsWithLostBlocks, recursivelyGetParentTasksForLostBlocks(parentsWithLostBlocks));
-  }
-
-  private Set<String> getOutputBlockIds(final String taskId) {
-    return planStateManager.getPhysicalPlan().getStageDAG()
-      .getOutgoingEdgesOf(RuntimeIdManager.getStageIdFromTaskId(taskId))
-      .stream()
-      .map(stageEdge -> RuntimeIdManager.generateBlockId(stageEdge.getId(), taskId))
-      .collect(Collectors.toSet()); // ids of blocks this task will produce
-  }
-
-  private Set<String> getInputBlockIds(final String childTaskId) {
-    final String stageIdOfChildTask = RuntimeIdManager.getStageIdFromTaskId(childTaskId);
-    return planStateManager.getPhysicalPlan().getStageDAG().getIncomingEdgesOf(stageIdOfChildTask)
-      .stream()
-      .flatMap(inStageEdge -> {
-        final Set<String> parentTaskIds = planStateManager.getAllTaskAttemptsOfStage(inStageEdge.getSrc().getId());
-        switch (inStageEdge.getDataCommunicationPattern()) {
-          case SHUFFLE:
-          case BROADCAST:
-            // All of the parent stage's tasks
-            return parentTaskIds.stream()
-              .map(parentTaskId -> RuntimeIdManager.generateBlockId(inStageEdge.getId(), parentTaskId));
-          case ONE_TO_ONE:
-            // Same-index tasks of the parent stage
-            return parentTaskIds.stream()
-              .filter(parentTaskId ->
-                RuntimeIdManager.getIndexFromTaskId(parentTaskId) == RuntimeIdManager.getIndexFromTaskId(childTaskId))
-              .map(parentTaskId -> RuntimeIdManager.generateBlockId(inStageEdge.getId(), parentTaskId));
-          default:
-            throw new IllegalStateException(inStageEdge.toString());
-        }
-      })
-      .collect(Collectors.toSet());
-  }
-=======
->>>>>>> 05ed18d8
 }