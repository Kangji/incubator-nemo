/*
 * Licensed to the Apache Software Foundation (ASF) under one
 * or more contributor license agreements.  See the NOTICE file
 * distributed with this work for additional information
 * regarding copyright ownership.  The ASF licenses this file
 * to you under the Apache License, Version 2.0 (the
 * "License"); you may not use this file except in compliance
 * with the License.  You may obtain a copy of the License at
 *
 *   http://www.apache.org/licenses/LICENSE-2.0
 *
 * Unless required by applicable law or agreed to in writing,
 * software distributed under the License is distributed on an
 * "AS IS" BASIS, WITHOUT WARRANTIES OR CONDITIONS OF ANY
 * KIND, either express or implied.  See the License for the
 * specific language governing permissions and limitations
 * under the License.
 */
package org.apache.nemo.runtime.master.scheduler;

import org.apache.commons.lang.mutable.MutableBoolean;
import org.apache.nemo.common.Pair;
import org.apache.nemo.common.exception.UnknownExecutionStateException;
import org.apache.nemo.common.exception.UnrecoverableFailureException;
import org.apache.nemo.common.ir.vertex.executionproperty.ClonedSchedulingProperty;
import org.apache.nemo.runtime.common.RuntimeIdManager;
<<<<<<< HEAD
import org.apache.nemo.runtime.common.comm.ControlMessage;
import org.apache.nemo.runtime.common.plan.PhysicalPlan;
import org.apache.nemo.runtime.common.plan.PlanRewriter;
import org.apache.nemo.runtime.common.plan.Stage;
import org.apache.nemo.runtime.common.plan.Task;
=======
import org.apache.nemo.runtime.common.plan.*;
>>>>>>> 4dd3ef0a
import org.apache.nemo.runtime.common.state.StageState;
import org.apache.nemo.runtime.common.state.TaskState;
import org.apache.nemo.runtime.master.BlockManagerMaster;
import org.apache.nemo.runtime.master.PlanAppender;
import org.apache.nemo.runtime.master.PlanStateManager;
import org.apache.nemo.runtime.master.resource.ExecutorRepresenter;
import org.apache.reef.annotations.audience.DriverSide;
import org.slf4j.Logger;
import org.slf4j.LoggerFactory;

import javax.annotation.Nullable;
import javax.annotation.concurrent.NotThreadSafe;
import javax.inject.Inject;
import java.util.*;
import java.util.stream.Collectors;

/**
 * (CONCURRENCY) Only a single dedicated thread should use the public methods of this class.
 * (i.e., runtimeMasterThread in RuntimeMaster)
 * <p>
 * BatchScheduler receives a single {@link PhysicalPlan} to execute and schedules the Tasks.
 *
 * Note: When modifying this class, take a look at {@link SimulationScheduler}.
 */
@DriverSide
@NotThreadSafe
public final class BatchScheduler implements Scheduler {
  private static final Logger LOG = LoggerFactory.getLogger(BatchScheduler.class.getName());

  /**
   * Run-time optimizations.
   */
  private final PlanRewriter planRewriter;

  /**
   * Components related to scheduling the given plan.
   */
  private final TaskDispatcher taskDispatcher;  // Class for dispatching tasks.
  private final PendingTaskCollectionPointer pendingTaskCollectionPointer;  // A 'pointer' to the list of pending tasks.
  private final ExecutorRegistry executorRegistry;  // A registry for executors available for the job.
  private final PlanStateManager planStateManager;  // A component that manages the state of the plan.

  /**
   * Other necessary components of this {@link org.apache.nemo.runtime.master.RuntimeMaster}.
   */
  private final BlockManagerMaster blockManagerMaster;  // A component that manages data blocks.

  /**
   * The below variables depend on the submitted plan to execute.
   */
  private List<List<Stage>> sortedScheduleGroups;  // Stages, sorted in the order to be scheduled.

  @Inject
  private BatchScheduler(final PlanRewriter planRewriter,
                         final TaskDispatcher taskDispatcher,
                         final PendingTaskCollectionPointer pendingTaskCollectionPointer,
                         final BlockManagerMaster blockManagerMaster,
                         final ExecutorRegistry executorRegistry,
                         final PlanStateManager planStateManager) {
    this.planRewriter = planRewriter;
    this.taskDispatcher = taskDispatcher;
    this.pendingTaskCollectionPointer = pendingTaskCollectionPointer;
    this.blockManagerMaster = blockManagerMaster;
    this.executorRegistry = executorRegistry;
    this.planStateManager = planStateManager;
  }

  ////////////////////////////////////////////////////////////////////// Methods for plan rewriting.

  @Override
  public void updatePlan(final PhysicalPlan newPhysicalPlan) {
    // update the physical plan in the scheduler.
    // NOTE: what's already been executed is not modified in the new physical plan.
    // TODO #182: Consider reshaping in run-time optimization. At now, we only consider plan appending.
    updatePlan(newPhysicalPlan, planStateManager.getMaxScheduleAttempt());
  }

  /**
   * Update the physical plan in the scheduler.
   *
   * @param newPhysicalPlan    the new physical plan to update.
   * @param maxScheduleAttempt the maximum number of task scheduling attempt.
   */
  private void updatePlan(final PhysicalPlan newPhysicalPlan,
                          final int maxScheduleAttempt) {
    planStateManager.updatePlan(newPhysicalPlan, maxScheduleAttempt);
    this.sortedScheduleGroups = newPhysicalPlan.getStageDAG().getVertices().stream()
      .collect(Collectors.groupingBy(Stage::getScheduleGroup))
      .entrySet().stream()
      .sorted(Map.Entry.comparingByKey())
      .map(Map.Entry::getValue)
      .collect(Collectors.toList());
  }

  /**
   * Process the RuntimePassMessage.
   *
   * @param taskId           that generated the message.
   * @param data             of the message.
   */
<<<<<<< HEAD
  public void onRunTimePassMessage(final ControlMessage.RunTimePassType runTimePassType,
                                   final String taskId, final Object data) {
    SchedulerUtils.onRunTimePassMessage(planStateManager, planRewriter, runTimePassType, taskId, data);
=======
  public void onRunTimePassMessage(final String taskId, final Object data) {
    BatchSchedulerUtils.onRunTimePassMessage(planStateManager, planRewriter, taskId, data);
>>>>>>> 4dd3ef0a
  }

  ////////////////////////////////////////////////////////////////////// Methods for scheduling.

  /**
   * Schedules a given plan.
   * If multiple physical plans are submitted, they will be appended and handled as a single plan.
   * TODO #182: Consider reshaping in run-time optimization. At now, we only consider plan appending.
   *
   * @param submittedPhysicalPlan the physical plan to schedule.
   * @param maxScheduleAttempt    the max number of times this plan/sub-part of the plan should be attempted.
   */
  @Override
  public void schedulePlan(final PhysicalPlan submittedPhysicalPlan,
                           final int maxScheduleAttempt) {
    LOG.info("Plan to schedule: {}", submittedPhysicalPlan.getPlanId());

    if (!planStateManager.isInitialized()) {
      // First scheduling.
      taskDispatcher.run();
      updatePlan(submittedPhysicalPlan, maxScheduleAttempt);
      planStateManager.storeJSON("submitted");
    } else {
      // Append the submitted plan to the original plan.
      final PhysicalPlan appendedPlan =
        PlanAppender.appendPlan(planStateManager.getPhysicalPlan(), submittedPhysicalPlan);
      updatePlan(appendedPlan, maxScheduleAttempt);
      planStateManager.storeJSON("appended");
    }

    doSchedule();
  }

  /**
   * Handles task state transition notifications sent from executors.
   * Note that we can receive notifications for previous task attempts, due to the nature of asynchronous events.
   * We ignore such late-arriving notifications, and only handle notifications for the current task attempt.
   *
   * @param executorId       the id of the executor where the message was sent from.
   * @param taskId           whose state has changed
   * @param taskAttemptIndex of the task whose state has changed
   * @param newState         the state to change to
   * @param vertexPutOnHold  the ID of vertex that is put on hold. It is null otherwise.
   */
  @Override
  public void onTaskStateReportFromExecutor(final String executorId,
                                            final String taskId,
                                            final int taskAttemptIndex,
                                            final TaskState.State newState,
                                            @Nullable final String vertexPutOnHold,
                                            final TaskState.RecoverableTaskFailureCause failureCause) {
    // Do change state, as this notification is for the current task attempt.
    planStateManager.onTaskStateChanged(taskId, newState);
    switch (newState) {
      case COMPLETE:
<<<<<<< HEAD
        SchedulerUtils.onTaskExecutionComplete(executorRegistry, executorId, taskId);
        break;
      case SHOULD_RETRY:
        // SHOULD_RETRY from an executor means that the task ran into a recoverable failure
        SchedulerUtils.onTaskExecutionFailedRecoverable(planStateManager, blockManagerMaster, executorRegistry,
=======
        BatchSchedulerUtils.onTaskExecutionComplete(executorRegistry, executorId, taskId);
        break;
      case SHOULD_RETRY:
        // SHOULD_RETRY from an executor means that the task ran into a recoverable failure
        BatchSchedulerUtils.onTaskExecutionFailedRecoverable(planStateManager, blockManagerMaster, executorRegistry,
>>>>>>> 4dd3ef0a
          executorId, taskId, failureCause);
        break;
      case ON_HOLD:
        final Optional<PhysicalPlan> optionalPhysicalPlan =
<<<<<<< HEAD
          SchedulerUtils.onTaskExecutionOnHold(planStateManager, executorRegistry, planRewriter, executorId, taskId);
=======
          BatchSchedulerUtils
            .onTaskExecutionOnHold(planStateManager, executorRegistry, planRewriter, executorId, taskId);
>>>>>>> 4dd3ef0a
        optionalPhysicalPlan.ifPresent(this::updatePlan);
        break;
      case FAILED:
        throw new UnrecoverableFailureException(new Exception(String.format("The plan failed on %s in %s",
          taskId, executorId)));
      case READY:
      case EXECUTING:
        throw new RuntimeException("The states READY/EXECUTING cannot occur at this point");
      default:
        throw new UnknownExecutionStateException(new Exception("This TaskState is unknown: " + newState));
    }

    // Invoke doSchedule()
    switch (newState) {
      case COMPLETE:
      case ON_HOLD:
        // If the stage has completed
        final String stageIdForTaskUponCompletion = RuntimeIdManager.getStageIdFromTaskId(taskId);
        if (planStateManager.getStageState(stageIdForTaskUponCompletion).equals(StageState.State.COMPLETE)
          && !planStateManager.isPlanDone()) {
          doSchedule();
        }
        break;
      case SHOULD_RETRY:
        // Do retry
        doSchedule();
        break;
      default:
        break;
    }

    // Invoke taskDispatcher.onExecutorSlotAvailable()
    switch (newState) {
      // These three states mean that a slot is made available.
      case COMPLETE:
      case ON_HOLD:
      case SHOULD_RETRY:
        taskDispatcher.onExecutorSlotAvailable();
        break;
      default:
        break;
    }
  }

  @Override
  public void onSpeculativeExecutionCheck() {
    MutableBoolean isNewCloneCreated = new MutableBoolean(false);

<<<<<<< HEAD
    SchedulerUtils.selectEarliestSchedulableGroup(sortedScheduleGroups, planStateManager).ifPresent(scheduleGroup ->
      scheduleGroup.stream().map(Stage::getId).forEach(stageId -> {
        final Stage stage = planStateManager.getPhysicalPlan().getStageDAG().getVertexById(stageId);
=======
    BatchSchedulerUtils.selectEarliestSchedulableGroup(sortedScheduleGroups, planStateManager)
      .ifPresent(scheduleGroup ->
        scheduleGroup.stream().map(Stage::getId).forEach(stageId -> {
          final Stage stage = planStateManager.getPhysicalPlan().getStageDAG().getVertexById(stageId);
>>>>>>> 4dd3ef0a

          // Only if the ClonedSchedulingProperty is set...
          stage.getPropertyValue(ClonedSchedulingProperty.class).ifPresent(cloneConf -> {
            if (!cloneConf.isUpFrontCloning()) { // Upfront cloning is already handled.
              isNewCloneCreated.setValue(doSpeculativeExecution(stage, cloneConf));
            }
          });
        }));

    if (isNewCloneCreated.booleanValue()) {
      doSchedule(); // Do schedule the new clone.
    }
  }

  @Override
  public void onExecutorAdded(final ExecutorRepresenter executorRepresenter) {
    LOG.info("{} added (node: {})", executorRepresenter.getExecutorId(), executorRepresenter.getNodeName());
    executorRegistry.registerExecutor(executorRepresenter);
    taskDispatcher.onExecutorSlotAvailable();
  }

  @Override
  public void onExecutorRemoved(final String executorId) {
    LOG.info("{} removed", executorId);
    blockManagerMaster.removeWorker(executorId);

    // These are tasks that were running at the time of executor removal.
    final Set<String> interruptedTasks = new HashSet<>();
    executorRegistry.updateExecutor(executorId, (executor, state) -> {
      interruptedTasks.addAll(executor.onExecutorFailed());
      return Pair.of(executor, ExecutorRegistry.ExecutorState.FAILED);
    });

    // Blocks of the interrupted tasks are failed.
    interruptedTasks.forEach(blockManagerMaster::onProducerTaskFailed);

    // Retry the interrupted tasks (and required parents)
<<<<<<< HEAD
    SchedulerUtils.retryTasksAndRequiredParents(planStateManager, blockManagerMaster, interruptedTasks);
=======
    BatchSchedulerUtils.retryTasksAndRequiredParents(planStateManager, blockManagerMaster, interruptedTasks);
>>>>>>> 4dd3ef0a

    // Trigger the scheduling of SHOULD_RETRY tasks in the earliest scheduleGroup
    doSchedule();
  }

  @Override
  public void terminate() {
    this.taskDispatcher.terminate();
    this.executorRegistry.terminate();
  }

  ////////////////////////////////////////////////////////////////////// Task launch methods.

  /**
   * The main entry point for task scheduling.
   * This operation can be invoked at any point during job execution, as it is designed to be free of side-effects.
   * <p>
   * These are the reasons why.
   * - We 'reset' {@link PendingTaskCollectionPointer}, and not 'add' new tasks to it
   * - We make {@link TaskDispatcher} dispatch only the tasks that are READY.
   */
  private void doSchedule() {
    final Optional<List<Stage>> earliest =
<<<<<<< HEAD
      SchedulerUtils.selectEarliestSchedulableGroup(sortedScheduleGroups, planStateManager);

    if (earliest.isPresent()) {
      final List<Task> tasksToSchedule = earliest.get().stream()
        .flatMap(stage -> SchedulerUtils.selectSchedulableTasks(planStateManager, blockManagerMaster, stage).stream())
=======
      BatchSchedulerUtils.selectEarliestSchedulableGroup(sortedScheduleGroups, planStateManager);

    if (earliest.isPresent()) {
      final List<Task> tasksToSchedule = earliest.get().stream()
        .flatMap(stage ->
          BatchSchedulerUtils.selectSchedulableTasks(planStateManager, blockManagerMaster, stage).stream())
>>>>>>> 4dd3ef0a
        .collect(Collectors.toList());
      if (!tasksToSchedule.isEmpty()) {
        LOG.info("Scheduling {} tasks in {}, which are in the same ScheduleGroup", tasksToSchedule.size(),
          tasksToSchedule.stream()
            .map(Task::getTaskId)
            .map(RuntimeIdManager::getStageIdFromTaskId)
            .collect(Collectors.toSet()));

        // Set the pointer to the schedulable tasks.
        pendingTaskCollectionPointer.setToOverwrite(tasksToSchedule);

        // Notify the dispatcher that a new collection is available.
        taskDispatcher.onNewPendingTaskCollectionAvailable();
      }
    } else {
      LOG.info("Skipping this round as no ScheduleGroup is schedulable.");
    }
  }


  ////////////////////////////////////////////////////////////////////// Task cloning methods.

  /**
   * @return true if a new clone is created.
   *         false otherwise.
   */
  private boolean doSpeculativeExecution(final Stage stage, final ClonedSchedulingProperty.CloneConf cloneConf) {
    final double fractionToWaitFor = cloneConf.getFractionToWaitFor();
    final Object[] completedTaskTimes = planStateManager.getCompletedTaskTimeListMs(stage.getId()).toArray();

    // Only after the fraction of the tasks are done...
    // Delayed cloning (aggressive)
    if (completedTaskTimes.length > 0
      && completedTaskTimes.length >= Math.round(stage.getTaskIndices().size() * fractionToWaitFor)) {
      // Only if the running task is considered a 'straggler'....
      Arrays.sort(completedTaskTimes);
      final long medianTime = (long) completedTaskTimes[completedTaskTimes.length / 2];
      final double medianTimeMultiplier = cloneConf.getMedianTimeMultiplier();
      final Map<String, Long> executingTaskToTime = planStateManager.getExecutingTaskToRunningTimeMs(stage.getId());

      return modifyStageNumCloneUsingMedianTime(
        stage.getId(), completedTaskTimes.length, medianTime, medianTimeMultiplier, executingTaskToTime);
    } else {
      return false;
    }
  }

  /**
   * @return true if the number of clones for the stage is modified.
   *         false otherwise.
   */
  private boolean modifyStageNumCloneUsingMedianTime(final String stageId,
                                                     final long numCompletedTasks,
                                                     final long medianTime,
                                                     final double medianTimeMultiplier,
                                                     final Map<String, Long> executingTaskToTime) {
    for (final Map.Entry<String, Long> entry : executingTaskToTime.entrySet()) {
      final long runningTime = entry.getValue();
      if (runningTime > Math.round(medianTime * medianTimeMultiplier)) {
        final String taskId = entry.getKey();
        final boolean isNumCloneModified = planStateManager
          .setNumOfClones(stageId, RuntimeIdManager.getIndexFromTaskId(taskId), 2);
        if (isNumCloneModified) {
          LOG.info("Cloned {}, because its running time {} (ms) is bigger than {} tasks' "
              + "(median) {} (ms) * (multiplier) {}", taskId, runningTime, numCompletedTasks,
            medianTime, medianTimeMultiplier);
          return true;
        }
      }
    }

    return false;
  }
}<|MERGE_RESOLUTION|>--- conflicted
+++ resolved
@@ -24,15 +24,11 @@
 import org.apache.nemo.common.exception.UnrecoverableFailureException;
 import org.apache.nemo.common.ir.vertex.executionproperty.ClonedSchedulingProperty;
 import org.apache.nemo.runtime.common.RuntimeIdManager;
-<<<<<<< HEAD
 import org.apache.nemo.runtime.common.comm.ControlMessage;
 import org.apache.nemo.runtime.common.plan.PhysicalPlan;
 import org.apache.nemo.runtime.common.plan.PlanRewriter;
 import org.apache.nemo.runtime.common.plan.Stage;
 import org.apache.nemo.runtime.common.plan.Task;
-=======
-import org.apache.nemo.runtime.common.plan.*;
->>>>>>> 4dd3ef0a
 import org.apache.nemo.runtime.common.state.StageState;
 import org.apache.nemo.runtime.common.state.TaskState;
 import org.apache.nemo.runtime.master.BlockManagerMaster;
@@ -133,14 +129,9 @@
    * @param taskId           that generated the message.
    * @param data             of the message.
    */
-<<<<<<< HEAD
   public void onRunTimePassMessage(final ControlMessage.RunTimePassType runTimePassType,
                                    final String taskId, final Object data) {
-    SchedulerUtils.onRunTimePassMessage(planStateManager, planRewriter, runTimePassType, taskId, data);
-=======
-  public void onRunTimePassMessage(final String taskId, final Object data) {
-    BatchSchedulerUtils.onRunTimePassMessage(planStateManager, planRewriter, taskId, data);
->>>>>>> 4dd3ef0a
+    BatchSchedulerUtils.onRunTimePassMessage(planStateManager, planRewriter, runTimePassType, taskId, data);
   }
 
   ////////////////////////////////////////////////////////////////////// Methods for scheduling.
@@ -196,29 +187,17 @@
     planStateManager.onTaskStateChanged(taskId, newState);
     switch (newState) {
       case COMPLETE:
-<<<<<<< HEAD
-        SchedulerUtils.onTaskExecutionComplete(executorRegistry, executorId, taskId);
-        break;
-      case SHOULD_RETRY:
-        // SHOULD_RETRY from an executor means that the task ran into a recoverable failure
-        SchedulerUtils.onTaskExecutionFailedRecoverable(planStateManager, blockManagerMaster, executorRegistry,
-=======
         BatchSchedulerUtils.onTaskExecutionComplete(executorRegistry, executorId, taskId);
         break;
       case SHOULD_RETRY:
         // SHOULD_RETRY from an executor means that the task ran into a recoverable failure
         BatchSchedulerUtils.onTaskExecutionFailedRecoverable(planStateManager, blockManagerMaster, executorRegistry,
->>>>>>> 4dd3ef0a
           executorId, taskId, failureCause);
         break;
       case ON_HOLD:
         final Optional<PhysicalPlan> optionalPhysicalPlan =
-<<<<<<< HEAD
-          SchedulerUtils.onTaskExecutionOnHold(planStateManager, executorRegistry, planRewriter, executorId, taskId);
-=======
           BatchSchedulerUtils
             .onTaskExecutionOnHold(planStateManager, executorRegistry, planRewriter, executorId, taskId);
->>>>>>> 4dd3ef0a
         optionalPhysicalPlan.ifPresent(this::updatePlan);
         break;
       case FAILED:
@@ -267,16 +246,10 @@
   public void onSpeculativeExecutionCheck() {
     MutableBoolean isNewCloneCreated = new MutableBoolean(false);
 
-<<<<<<< HEAD
-    SchedulerUtils.selectEarliestSchedulableGroup(sortedScheduleGroups, planStateManager).ifPresent(scheduleGroup ->
-      scheduleGroup.stream().map(Stage::getId).forEach(stageId -> {
-        final Stage stage = planStateManager.getPhysicalPlan().getStageDAG().getVertexById(stageId);
-=======
     BatchSchedulerUtils.selectEarliestSchedulableGroup(sortedScheduleGroups, planStateManager)
       .ifPresent(scheduleGroup ->
         scheduleGroup.stream().map(Stage::getId).forEach(stageId -> {
           final Stage stage = planStateManager.getPhysicalPlan().getStageDAG().getVertexById(stageId);
->>>>>>> 4dd3ef0a
 
           // Only if the ClonedSchedulingProperty is set...
           stage.getPropertyValue(ClonedSchedulingProperty.class).ifPresent(cloneConf -> {
@@ -314,11 +287,7 @@
     interruptedTasks.forEach(blockManagerMaster::onProducerTaskFailed);
 
     // Retry the interrupted tasks (and required parents)
-<<<<<<< HEAD
-    SchedulerUtils.retryTasksAndRequiredParents(planStateManager, blockManagerMaster, interruptedTasks);
-=======
     BatchSchedulerUtils.retryTasksAndRequiredParents(planStateManager, blockManagerMaster, interruptedTasks);
->>>>>>> 4dd3ef0a
 
     // Trigger the scheduling of SHOULD_RETRY tasks in the earliest scheduleGroup
     doSchedule();
@@ -342,20 +311,12 @@
    */
   private void doSchedule() {
     final Optional<List<Stage>> earliest =
-<<<<<<< HEAD
-      SchedulerUtils.selectEarliestSchedulableGroup(sortedScheduleGroups, planStateManager);
-
-    if (earliest.isPresent()) {
-      final List<Task> tasksToSchedule = earliest.get().stream()
-        .flatMap(stage -> SchedulerUtils.selectSchedulableTasks(planStateManager, blockManagerMaster, stage).stream())
-=======
       BatchSchedulerUtils.selectEarliestSchedulableGroup(sortedScheduleGroups, planStateManager);
 
     if (earliest.isPresent()) {
       final List<Task> tasksToSchedule = earliest.get().stream()
         .flatMap(stage ->
           BatchSchedulerUtils.selectSchedulableTasks(planStateManager, blockManagerMaster, stage).stream())
->>>>>>> 4dd3ef0a
         .collect(Collectors.toList());
       if (!tasksToSchedule.isEmpty()) {
         LOG.info("Scheduling {} tasks in {}, which are in the same ScheduleGroup", tasksToSchedule.size(),
