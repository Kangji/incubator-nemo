--- conflicted
+++ resolved
@@ -150,11 +150,8 @@
         // Do nothing.
         break;
       case ON_HOLD:
-<<<<<<< HEAD
         // TODO #227: StreamingScheduler Dynamic Optimization.
-=======
         throw new UnsupportedOperationException("OnHold");
->>>>>>> 5e3d8f1d
       case FAILED:
         throw new UnsupportedOperationException("Failed");
       case SHOULD_RETRY:
