--- conflicted
+++ resolved
@@ -235,11 +235,7 @@
   }
 
   /**
-<<<<<<< HEAD
-   * This method builds a physical DAG starting from an IR DAG and submits it to {@link SingleJobTaskGroupQueue}.
-=======
    * This method builds a physical DAG starting from an IR DAG and submits it to {@link SingleJobTaskGroupCollection}.
->>>>>>> 29d1b245
    * Tests whether the dequeued TaskGroups are according to the stage-dependency priority,
    * while concurrently scheduling TaskGroups that have dependencies, but are of different container types.
    */
