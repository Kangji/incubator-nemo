/*
 * Copyright (C) 2017 Seoul National University
 *
 * Licensed under the Apache License, Version 2.0 (the "License");
 * you may not use this file except in compliance with the License.
 * You may obtain a copy of the License at
 *
 *         http://www.apache.org/licenses/LICENSE-2.0
 *
 * Unless required by applicable law or agreed to in writing, software
 * distributed under the License is distributed on an "AS IS" BASIS,
 * WITHOUT WARRANTIES OR CONDITIONS OF ANY KIND, either express or implied.
 * See the License for the specific language governing permissions and
 * limitations under the License.
 */
package edu.snu.nemo.tests.runtime.executor.datatransfer;

import edu.snu.nemo.common.eventhandler.PubSubEventHandlerWrapper;
import edu.snu.nemo.common.ir.edge.IREdge;
import edu.snu.nemo.common.ir.edge.executionproperty.*;
import edu.snu.nemo.common.ir.executionproperty.ExecutionProperty;
import edu.snu.nemo.common.ir.vertex.SourceVertex;
import edu.snu.nemo.common.ir.vertex.IRVertex;
import edu.snu.nemo.common.ir.vertex.executionproperty.ParallelismProperty;
import edu.snu.nemo.compiler.frontend.beam.BeamKeyExtractor;
import edu.snu.nemo.compiler.optimizer.examples.EmptyComponents;
import edu.snu.nemo.conf.JobConf;
import edu.snu.nemo.common.Pair;
import edu.snu.nemo.common.coder.Coder;
import edu.snu.nemo.common.dag.DAG;
import edu.snu.nemo.common.dag.DAGBuilder;
import edu.snu.nemo.compiler.frontend.beam.coder.BeamCoder;
import edu.snu.nemo.common.ir.executionproperty.ExecutionPropertyMap;
import edu.snu.nemo.runtime.common.RuntimeIdGenerator;
import edu.snu.nemo.runtime.common.message.MessageEnvironment;
import edu.snu.nemo.runtime.common.message.MessageParameters;
import edu.snu.nemo.runtime.common.message.PersistentConnectionToMasterMap;
import edu.snu.nemo.runtime.common.message.local.LocalMessageDispatcher;
import edu.snu.nemo.runtime.common.message.local.LocalMessageEnvironment;
import edu.snu.nemo.runtime.common.plan.RuntimeEdge;
import edu.snu.nemo.runtime.common.plan.physical.PhysicalStage;
import edu.snu.nemo.runtime.common.plan.physical.PhysicalStageEdge;
import edu.snu.nemo.runtime.common.plan.physical.Task;
import edu.snu.nemo.runtime.executor.Executor;
import edu.snu.nemo.runtime.executor.MetricManagerWorker;
import edu.snu.nemo.runtime.executor.data.BlockManagerWorker;
import edu.snu.nemo.runtime.executor.data.SerializerManager;
import edu.snu.nemo.runtime.executor.datatransfer.DataTransferFactory;
import edu.snu.nemo.runtime.executor.datatransfer.InputReader;
import edu.snu.nemo.runtime.executor.datatransfer.OutputWriter;
import edu.snu.nemo.runtime.master.MetricMessageHandler;
import edu.snu.nemo.runtime.master.BlockManagerMaster;
import edu.snu.nemo.runtime.master.eventhandler.UpdatePhysicalPlanEventHandler;
import edu.snu.nemo.runtime.master.RuntimeMaster;
import edu.snu.nemo.runtime.master.resource.ContainerManager;
import edu.snu.nemo.runtime.master.scheduler.ExecutorRegistry;
import edu.snu.nemo.runtime.master.scheduler.*;
import org.apache.beam.sdk.coders.KvCoder;
import org.apache.beam.sdk.coders.VarIntCoder;
import org.apache.commons.io.FileUtils;
import org.apache.reef.driver.evaluator.EvaluatorRequestor;
import org.apache.reef.io.network.naming.NameResolverConfiguration;
import org.apache.reef.io.network.naming.NameServer;
import org.apache.reef.io.network.util.StringIdentifierFactory;
import org.apache.reef.tang.Configuration;
import org.apache.reef.tang.Injector;
import org.apache.reef.tang.Tang;
import org.apache.reef.tang.exceptions.InjectionException;
import org.apache.reef.wake.IdentifierFactory;
import org.apache.reef.wake.remote.address.LocalAddressProvider;
import org.junit.After;
import org.junit.Before;
import org.junit.Test;
import org.junit.runner.RunWith;
import org.powermock.core.classloader.annotations.PrepareForTest;
import org.powermock.modules.junit4.PowerMockRunner;

import java.io.File;
import java.io.IOException;
import java.util.*;
import java.util.concurrent.atomic.AtomicInteger;
import java.util.stream.IntStream;

import static edu.snu.nemo.common.dag.DAG.EMPTY_DAG_DIRECTORY;
import static edu.snu.nemo.tests.runtime.RuntimeTestUtil.flatten;
import static edu.snu.nemo.tests.runtime.RuntimeTestUtil.getRangedNumList;
import static org.junit.Assert.assertEquals;
import static org.junit.Assert.assertTrue;
import static org.mockito.Mockito.mock;

/**
 * Tests {@link InputReader} and {@link OutputWriter}.
 *
 * Execute {@code mvn test -Dtest=DataTransferTest -Dio.netty.leakDetectionLevel=paranoid}
 * to run the test with leakage reports for netty {@link io.netty.util.ReferenceCounted} objects.
 */
@RunWith(PowerMockRunner.class)
@PrepareForTest({PubSubEventHandlerWrapper.class, UpdatePhysicalPlanEventHandler.class, MetricMessageHandler.class,
    SourceVertex.class})
public final class DataTransferTest {
  private static final String EXECUTOR_ID_PREFIX = "Executor";
  private static final DataStoreProperty.Value MEMORY_STORE = DataStoreProperty.Value.MemoryStore;
  private static final DataStoreProperty.Value SER_MEMORY_STORE = DataStoreProperty.Value.SerializedMemoryStore;
  private static final DataStoreProperty.Value LOCAL_FILE_STORE = DataStoreProperty.Value.LocalFileStore;
  private static final DataStoreProperty.Value REMOTE_FILE_STORE = DataStoreProperty.Value.GlusterFileStore;
  private static final String TMP_LOCAL_FILE_DIRECTORY = "./tmpLocalFiles";
  private static final String TMP_REMOTE_FILE_DIRECTORY = "./tmpRemoteFiles";
  private static final int PARALLELISM_TEN = 10;
  private static final String EDGE_PREFIX_TEMPLATE = "Dummy(%d)";
  private static final AtomicInteger TEST_INDEX = new AtomicInteger(0);
  private static final Coder CODER = new BeamCoder(KvCoder.of(VarIntCoder.of(), VarIntCoder.of()));
  private static final Tang TANG = Tang.Factory.getTang();
  private static final int HASH_RANGE_MULTIPLIER = 10;

  private BlockManagerMaster master;
  private BlockManagerWorker worker1;
  private BlockManagerWorker worker2;
  private HashMap<BlockManagerWorker, SerializerManager> serializerManagers = new HashMap<>();

  @Before
  public void setUp() throws InjectionException {
    final LocalMessageDispatcher messageDispatcher = new LocalMessageDispatcher();
    final LocalMessageEnvironment messageEnvironment =
        new LocalMessageEnvironment(MessageEnvironment.MASTER_COMMUNICATION_ID, messageDispatcher);
    final Configuration configuration = Tang.Factory.getTang().newConfigurationBuilder()
        .bindNamedParameter(JobConf.ScheduleSerThread.class, "1")
        .build();
    final Injector injector = Tang.Factory.getTang().newInjector(configuration);
    injector.bindVolatileInstance(EvaluatorRequestor.class, mock(EvaluatorRequestor.class));
    injector.bindVolatileInstance(MessageEnvironment.class, messageEnvironment);
    final ContainerManager containerManager = injector.getInstance(ContainerManager.class);

    final MetricMessageHandler metricMessageHandler = mock(MetricMessageHandler.class);
    final PubSubEventHandlerWrapper pubSubEventHandler = mock(PubSubEventHandlerWrapper.class);
    final UpdatePhysicalPlanEventHandler updatePhysicalPlanEventHandler = mock(UpdatePhysicalPlanEventHandler.class);
    final SchedulingPolicy schedulingPolicy = new RoundRobinSchedulingPolicy(
        injector.getInstance(ExecutorRegistry.class));
<<<<<<< HEAD
    final PendingTaskGroupCollection taskGroupQueue = new SingleJobTaskGroupCollection();
=======
    final PendingTaskGroupQueue taskGroupQueue = new SingleJobTaskGroupQueue();
>>>>>>> b4af16ef
    final SchedulerRunner schedulerRunner = new SchedulerRunner(schedulingPolicy, taskGroupQueue);
    final Scheduler scheduler =
        new BatchSingleJobScheduler(schedulingPolicy, schedulerRunner, taskGroupQueue, master,
            pubSubEventHandler, updatePhysicalPlanEventHandler);
    final AtomicInteger executorCount = new AtomicInteger(0);

    // Necessary for wiring up the message environments
    final RuntimeMaster runtimeMaster =
        new RuntimeMaster(scheduler, containerManager, master,
            metricMessageHandler, messageEnvironment, EMPTY_DAG_DIRECTORY);

    final Injector injector1 = Tang.Factory.getTang().newInjector();
    injector1.bindVolatileInstance(MessageEnvironment.class, messageEnvironment);
    injector1.bindVolatileInstance(RuntimeMaster.class, runtimeMaster);
    final BlockManagerMaster master = injector1.getInstance(BlockManagerMaster.class);

    final Injector injector2 = createNameClientInjector();
    injector2.bindVolatileParameter(JobConf.JobId.class, "data transfer test");

    this.master = master;
    this.worker1 = createWorker(EXECUTOR_ID_PREFIX + executorCount.getAndIncrement(), messageDispatcher,
        injector2);
    this.worker2 = createWorker(EXECUTOR_ID_PREFIX + executorCount.getAndIncrement(), messageDispatcher,
        injector2);
  }

  @After
  public void tearDown() throws IOException {
    FileUtils.deleteDirectory(new File(TMP_LOCAL_FILE_DIRECTORY));
    FileUtils.deleteDirectory(new File(TMP_REMOTE_FILE_DIRECTORY));
  }

  private BlockManagerWorker createWorker(final String executorId, final LocalMessageDispatcher messageDispatcher,
                                          final Injector nameClientInjector) {
    final LocalMessageEnvironment messageEnvironment = new LocalMessageEnvironment(executorId, messageDispatcher);
    final PersistentConnectionToMasterMap conToMaster = new PersistentConnectionToMasterMap(messageEnvironment);
    final Configuration executorConfiguration = TANG.newConfigurationBuilder()
        .bindNamedParameter(JobConf.ExecutorId.class, executorId)
        .bindNamedParameter(MessageParameters.SenderId.class, executorId)
        .build();
    final Injector injector = nameClientInjector.forkInjector(executorConfiguration);
    injector.bindVolatileInstance(MessageEnvironment.class, messageEnvironment);
    injector.bindVolatileInstance(PersistentConnectionToMasterMap.class, conToMaster);
    injector.bindVolatileParameter(JobConf.FileDirectory.class, TMP_LOCAL_FILE_DIRECTORY);
    injector.bindVolatileParameter(JobConf.GlusterVolumeDirectory.class, TMP_REMOTE_FILE_DIRECTORY);
    final BlockManagerWorker blockManagerWorker;
    final MetricManagerWorker metricManagerWorker;
    final SerializerManager serializerManager;
    try {
      blockManagerWorker = injector.getInstance(BlockManagerWorker.class);
      metricManagerWorker =  injector.getInstance(MetricManagerWorker.class);
      serializerManager = injector.getInstance(SerializerManager.class);
      serializerManagers.put(blockManagerWorker, serializerManager);
    } catch (final InjectionException e) {
      throw new RuntimeException(e);
    }

    // Unused, but necessary for wiring up the message environments
    final Executor executor = new Executor(
        executorId,
        conToMaster,
        messageEnvironment,
        serializerManager,
        new DataTransferFactory(HASH_RANGE_MULTIPLIER, blockManagerWorker),
        metricManagerWorker);
    injector.bindVolatileInstance(Executor.class, executor);

    return blockManagerWorker;
  }

  private Injector createNameClientInjector() {
    try {
      final Configuration configuration = TANG.newConfigurationBuilder()
          .bindImplementation(IdentifierFactory.class, StringIdentifierFactory.class)
          .build();
      final Injector injector = TANG.newInjector(configuration);
      final LocalAddressProvider localAddressProvider = injector.getInstance(LocalAddressProvider.class);
      final NameServer nameServer = injector.getInstance(NameServer.class);
      final Configuration nameClientConfiguration = NameResolverConfiguration.CONF
          .set(NameResolverConfiguration.NAME_SERVER_HOSTNAME, localAddressProvider.getLocalAddress())
          .set(NameResolverConfiguration.NAME_SERVICE_PORT, nameServer.getPort())
          .build();
      return injector.forkInjector(nameClientConfiguration);
    } catch (final InjectionException e) {
      throw new RuntimeException(e);
    }
  }

  @Test
  public void testWriteAndRead() throws Exception {
    // test OneToOne same worker
    writeAndRead(worker1, worker1, DataCommunicationPatternProperty.Value.OneToOne, MEMORY_STORE);

    // test OneToOne different worker
    writeAndRead(worker1, worker2, DataCommunicationPatternProperty.Value.OneToOne, MEMORY_STORE);

    // test OneToMany same worker
    writeAndRead(worker1, worker1, DataCommunicationPatternProperty.Value.BroadCast, MEMORY_STORE);

    // test OneToMany different worker
    writeAndRead(worker1, worker2, DataCommunicationPatternProperty.Value.BroadCast, MEMORY_STORE);

    // test ManyToMany same worker
    writeAndRead(worker1, worker1, DataCommunicationPatternProperty.Value.Shuffle, MEMORY_STORE);

    // test ManyToMany different worker
    writeAndRead(worker1, worker2, DataCommunicationPatternProperty.Value.Shuffle, MEMORY_STORE);

    // test ManyToMany same worker
    writeAndRead(worker1, worker1, DataCommunicationPatternProperty.Value.Shuffle, SER_MEMORY_STORE);

    // test ManyToMany different worker
    writeAndRead(worker1, worker2, DataCommunicationPatternProperty.Value.Shuffle, SER_MEMORY_STORE);

    // test ManyToMany same worker (local file)
    writeAndRead(worker1, worker1, DataCommunicationPatternProperty.Value.Shuffle, LOCAL_FILE_STORE);

    // test ManyToMany different worker (local file)
    writeAndRead(worker1, worker2, DataCommunicationPatternProperty.Value.Shuffle, LOCAL_FILE_STORE);

    // test ManyToMany same worker (remote file)
    writeAndRead(worker1, worker1, DataCommunicationPatternProperty.Value.Shuffle, REMOTE_FILE_STORE);

    // test ManyToMany different worker (remote file)
    writeAndRead(worker1, worker2, DataCommunicationPatternProperty.Value.Shuffle, REMOTE_FILE_STORE);

    // test OneToOne same worker with duplicate data
    writeAndReadWithDuplicateData(worker1, worker1, DataCommunicationPatternProperty.Value.OneToOne, MEMORY_STORE);

    // test OneToOne different worker with duplicate data
    writeAndReadWithDuplicateData(worker1, worker2, DataCommunicationPatternProperty.Value.OneToOne, MEMORY_STORE);

    // test OneToMany same worker with duplicate data
    writeAndReadWithDuplicateData(worker1, worker1, DataCommunicationPatternProperty.Value.BroadCast, MEMORY_STORE);

    // test OneToMany different worker with duplicate data
    writeAndReadWithDuplicateData(worker1, worker2, DataCommunicationPatternProperty.Value.BroadCast, MEMORY_STORE);

    // test ManyToMany same worker with duplicate data
    writeAndReadWithDuplicateData(worker1, worker1, DataCommunicationPatternProperty.Value.Shuffle, MEMORY_STORE);

    // test ManyToMany different worker with duplicate data
    writeAndReadWithDuplicateData(worker1, worker2, DataCommunicationPatternProperty.Value.Shuffle, MEMORY_STORE);

    // test ManyToMany same worker with duplicate data
    writeAndReadWithDuplicateData(worker1, worker1, DataCommunicationPatternProperty.Value.Shuffle, SER_MEMORY_STORE);

    // test ManyToMany different worker with duplicate data
    writeAndReadWithDuplicateData(worker1, worker2, DataCommunicationPatternProperty.Value.Shuffle, SER_MEMORY_STORE);

    // test ManyToMany same worker (local file) with duplicate data
    writeAndReadWithDuplicateData(worker1, worker1, DataCommunicationPatternProperty.Value.Shuffle, LOCAL_FILE_STORE);

    // test ManyToMany different worker (local file) with duplicate data
    writeAndReadWithDuplicateData(worker1, worker2, DataCommunicationPatternProperty.Value.Shuffle, LOCAL_FILE_STORE);

    // test ManyToMany same worker (remote file) with duplicate data
    writeAndReadWithDuplicateData(worker1, worker1, DataCommunicationPatternProperty.Value.Shuffle, REMOTE_FILE_STORE);

    // test ManyToMany different worker (remote file) with duplicate data
    writeAndReadWithDuplicateData(worker1, worker2, DataCommunicationPatternProperty.Value.Shuffle, REMOTE_FILE_STORE);
  }

  private void writeAndRead(final BlockManagerWorker sender,
                            final BlockManagerWorker receiver,
                            final DataCommunicationPatternProperty.Value commPattern,
                            final DataStoreProperty.Value store) throws RuntimeException {
    final int testIndex = TEST_INDEX.getAndIncrement();
    final String edgeId = String.format(EDGE_PREFIX_TEMPLATE, testIndex);
    final Pair<IRVertex, IRVertex> verticesPair = setupVertices(edgeId, sender, receiver);
    final IRVertex srcVertex = verticesPair.left();
    final IRVertex dstVertex = verticesPair.right();

    // Edge setup
    final IREdge dummyIREdge = new IREdge(commPattern, srcVertex, dstVertex, CODER);
    dummyIREdge.setProperty(KeyExtractorProperty.of((element -> element)));
    final ExecutionPropertyMap edgeProperties = dummyIREdge.getExecutionProperties();
    edgeProperties.put(DataCommunicationPatternProperty.of(commPattern));
    edgeProperties.put(PartitionerProperty.of(PartitionerProperty.Value.HashPartitioner));
    edgeProperties.put(KeyExtractorProperty.of(new BeamKeyExtractor()));

    edgeProperties.put(DataStoreProperty.of(store));
    edgeProperties.put(UsedDataHandlingProperty.of(UsedDataHandlingProperty.Value.Keep));
    final RuntimeEdge dummyEdge;

    final IRVertex srcMockVertex = mock(IRVertex.class);
    final IRVertex dstMockVertex = mock(IRVertex.class);
    final PhysicalStage srcStage = setupStages("srcStage-" + testIndex);
    final PhysicalStage dstStage = setupStages("dstStage-" + testIndex);
    dummyEdge = new PhysicalStageEdge(edgeId, edgeProperties, srcMockVertex, dstMockVertex,
        srcStage, dstStage, CODER, false);
    // Initialize states in Master
    srcStage.getTaskGroupIds().forEach(srcTaskGroupId -> {
      final String blockId = RuntimeIdGenerator.generateBlockId(
          edgeId, RuntimeIdGenerator.getIndexFromTaskGroupId(srcTaskGroupId));
      master.initializeState(blockId, srcTaskGroupId);
      master.onProducerTaskGroupScheduled(srcTaskGroupId);
    });

    // Write
    final List<List> dataWrittenList = new ArrayList<>();
    IntStream.range(0, PARALLELISM_TEN).forEach(srcTaskIndex -> {
      final List dataWritten = getRangedNumList(0, PARALLELISM_TEN);
      final OutputWriter writer = new OutputWriter(HASH_RANGE_MULTIPLIER, srcTaskIndex, srcVertex.getId(), dstVertex,
          dummyEdge, sender);
      dataWritten.iterator().forEachRemaining(writer::writeElement);
      writer.close();
      dataWrittenList.add(dataWritten);
    });

    // Read
    final List<List> dataReadList = new ArrayList<>();
    IntStream.range(0, PARALLELISM_TEN).forEach(dstTaskIndex -> {
      final InputReader reader =
          new InputReader(dstTaskIndex, srcVertex, dummyEdge, receiver);

      if (DataCommunicationPatternProperty.Value.OneToOne.equals(commPattern)) {
        assertEquals(1, reader.getSourceParallelism());
      } else {
        assertEquals(PARALLELISM_TEN, reader.getSourceParallelism());
      }

      final List dataRead = new ArrayList<>();
      try {
        InputReader.combineFutures(reader.read()).forEachRemaining(dataRead::add);
      } catch (final Exception e) {
        throw new RuntimeException(e);
      }
      dataReadList.add(dataRead);
    });

    // Compare (should be the same)
    final List flattenedWrittenData = flatten(dataWrittenList);
    final List flattenedReadData = flatten(dataReadList);
    if (DataCommunicationPatternProperty.Value.BroadCast.equals(commPattern)) {
      final List broadcastedWrittenData = new ArrayList<>();
      IntStream.range(0, PARALLELISM_TEN).forEach(i -> broadcastedWrittenData.addAll(flattenedWrittenData));
      assertEquals(broadcastedWrittenData.size(), flattenedReadData.size());
      flattenedReadData.forEach(rData -> assertTrue(broadcastedWrittenData.remove(rData)));
    } else {
      assertEquals(flattenedWrittenData.size(), flattenedReadData.size());
      flattenedReadData.forEach(rData -> assertTrue(flattenedWrittenData.remove(rData)));
    }
  }

  private void writeAndReadWithDuplicateData(final BlockManagerWorker sender,
                                             final BlockManagerWorker receiver,
                                             final DataCommunicationPatternProperty.Value commPattern,
                                             final DataStoreProperty.Value store) throws RuntimeException {
    final int testIndex = TEST_INDEX.getAndIncrement();
    final int testIndex2 = TEST_INDEX.getAndIncrement();
    final String edgeId = String.format(EDGE_PREFIX_TEMPLATE, testIndex);
    final String edgeId2 = String.format(EDGE_PREFIX_TEMPLATE, testIndex2);
    final Pair<IRVertex, IRVertex> verticesPair = setupVertices(edgeId, edgeId2, sender, receiver);
    final IRVertex srcVertex = verticesPair.left();
    final IRVertex dstVertex = verticesPair.right();

    // Edge setup
    final IREdge dummyIREdge = new IREdge(commPattern, srcVertex, dstVertex, CODER);
    dummyIREdge.setProperty(KeyExtractorProperty.of((element -> element)));
    final ExecutionPropertyMap edgeProperties = dummyIREdge.getExecutionProperties();
    edgeProperties.put(DataCommunicationPatternProperty.of(commPattern));
    edgeProperties.put(PartitionerProperty.of(PartitionerProperty.Value.HashPartitioner));
    edgeProperties.put(DuplicateEdgeGroupProperty.of(new DuplicateEdgeGroupPropertyValue("dummy")));
    final DuplicateEdgeGroupPropertyValue duplicateDataProperty = edgeProperties.get(ExecutionProperty.Key.DuplicateEdgeGroup);
    duplicateDataProperty.setRepresentativeEdgeId(edgeId);
    duplicateDataProperty.setGroupSize(2);

    edgeProperties.put(DataStoreProperty.of(store));
    edgeProperties.put(UsedDataHandlingProperty.of(UsedDataHandlingProperty.Value.Keep));
    final RuntimeEdge dummyEdge, dummyEdge2;

    final IRVertex srcMockVertex = mock(IRVertex.class);
    final IRVertex dstMockVertex = mock(IRVertex.class);
    final PhysicalStage srcStage = setupStages("srcStage-" + testIndex);
    final PhysicalStage dstStage = setupStages("dstStage-" + testIndex);
    dummyEdge = new PhysicalStageEdge(edgeId, edgeProperties, srcMockVertex, dstMockVertex,
        srcStage, dstStage, CODER, false);
    final IRVertex dstMockVertex2 = mock(IRVertex.class);
    final PhysicalStage dstStage2 = setupStages("dstStage-" + testIndex2);
    dummyEdge2 = new PhysicalStageEdge(edgeId2, edgeProperties, srcMockVertex, dstMockVertex2,
        srcStage, dstStage2, CODER, false);
    // Initialize states in Master
    srcStage.getTaskGroupIds().forEach(srcTaskGroupId -> {
      final String blockId = RuntimeIdGenerator.generateBlockId(
          edgeId, RuntimeIdGenerator.getIndexFromTaskGroupId(srcTaskGroupId));
      master.initializeState(blockId, srcTaskGroupId);
      final String blockId2 = RuntimeIdGenerator.generateBlockId(
          edgeId2, RuntimeIdGenerator.getIndexFromTaskGroupId(srcTaskGroupId));
      master.initializeState(blockId2, srcTaskGroupId);
      master.onProducerTaskGroupScheduled(srcTaskGroupId);
    });

    // Write
    final List<List> dataWrittenList = new ArrayList<>();
    IntStream.range(0, PARALLELISM_TEN).forEach(srcTaskIndex -> {
      final List dataWritten = getRangedNumList(0, PARALLELISM_TEN);
      final OutputWriter writer = new OutputWriter(HASH_RANGE_MULTIPLIER, srcTaskIndex, srcVertex.getId(), dstVertex,
          dummyEdge, sender);
      dataWritten.iterator().forEachRemaining(writer::writeElement);
      writer.close();
      dataWrittenList.add(dataWritten);

      final OutputWriter writer2 = new OutputWriter(HASH_RANGE_MULTIPLIER, srcTaskIndex, srcVertex.getId(), dstVertex,
          dummyEdge2, sender);
      dataWritten.iterator().forEachRemaining(writer2::writeElement);
      writer2.close();
    });

    // Read
    final List<List> dataReadList = new ArrayList<>();
    final List<List> dataReadList2 = new ArrayList<>();
    IntStream.range(0, PARALLELISM_TEN).forEach(dstTaskIndex -> {
      final InputReader reader =
          new InputReader(dstTaskIndex, srcVertex, dummyEdge, receiver);
      final InputReader reader2 =
          new InputReader(dstTaskIndex, srcVertex, dummyEdge2, receiver);

      if (DataCommunicationPatternProperty.Value.OneToOne.equals(commPattern)) {
        assertEquals(1, reader.getSourceParallelism());
      } else {
        assertEquals(PARALLELISM_TEN, reader.getSourceParallelism());
      }

      if (DataCommunicationPatternProperty.Value.OneToOne.equals(commPattern)) {
        assertEquals(1, reader2.getSourceParallelism());
      } else {
        assertEquals(PARALLELISM_TEN, reader2.getSourceParallelism());
      }

      final List dataRead = new ArrayList<>();
      try {
        InputReader.combineFutures(reader.read()).forEachRemaining(dataRead::add);
      } catch (final Exception e) {
        throw new RuntimeException(e);
      }
      dataReadList.add(dataRead);

      final List dataRead2 = new ArrayList<>();
      try {
        InputReader.combineFutures(reader2.read()).forEachRemaining(dataRead2::add);
      } catch (final Exception e) {
        throw new RuntimeException(e);
      }
      dataReadList2.add(dataRead2);
    });

    // Compare (should be the same)
    final List flattenedWrittenData = flatten(dataWrittenList);
    final List flattenedWrittenData2 = flatten(dataWrittenList);
    final List flattenedReadData = flatten(dataReadList);
    final List flattenedReadData2 = flatten(dataReadList2);
    if (DataCommunicationPatternProperty.Value.BroadCast.equals(commPattern)) {
      final List broadcastedWrittenData = new ArrayList<>();
      final List broadcastedWrittenData2 = new ArrayList<>();
      IntStream.range(0, PARALLELISM_TEN).forEach(i -> broadcastedWrittenData.addAll(flattenedWrittenData));
      IntStream.range(0, PARALLELISM_TEN).forEach(i -> broadcastedWrittenData2.addAll(flattenedWrittenData2));
      assertEquals(broadcastedWrittenData.size(), flattenedReadData.size());
      flattenedReadData.forEach(rData -> assertTrue(broadcastedWrittenData.remove(rData)));
      flattenedReadData2.forEach(rData -> assertTrue(broadcastedWrittenData2.remove(rData)));
    } else {
      assertEquals(flattenedWrittenData.size(), flattenedReadData.size());
      flattenedReadData.forEach(rData -> assertTrue(flattenedWrittenData.remove(rData)));
      flattenedReadData2.forEach(rData -> assertTrue(flattenedWrittenData2.remove(rData)));
    }
  }

  private Pair<IRVertex, IRVertex> setupVertices(final String edgeId,
                                                 final BlockManagerWorker sender,
                                                 final BlockManagerWorker receiver) {
    serializerManagers.get(sender).register(edgeId, CODER, new ExecutionPropertyMap(""));
    serializerManagers.get(receiver).register(edgeId, CODER, new ExecutionPropertyMap(""));

    // Src setup
    final SourceVertex srcVertex = new EmptyComponents.EmptySourceVertex("Source");
    final ExecutionPropertyMap srcVertexProperties = srcVertex.getExecutionProperties();
    srcVertexProperties.put(ParallelismProperty.of(PARALLELISM_TEN));

    // Dst setup
    final SourceVertex dstVertex = new EmptyComponents.EmptySourceVertex("Destination");
    final ExecutionPropertyMap dstVertexProperties = dstVertex.getExecutionProperties();
    dstVertexProperties.put(ParallelismProperty.of(PARALLELISM_TEN));

    return Pair.of(srcVertex, dstVertex);
  }

  private Pair<IRVertex, IRVertex> setupVertices(final String edgeId,
                                                 final String edgeId2,
                                                 final BlockManagerWorker sender,
                                                 final BlockManagerWorker receiver) {
    serializerManagers.get(sender).register(edgeId, CODER, new ExecutionPropertyMap(""));
    serializerManagers.get(receiver).register(edgeId, CODER, new ExecutionPropertyMap(""));
    serializerManagers.get(sender).register(edgeId2, CODER, new ExecutionPropertyMap(""));
    serializerManagers.get(receiver).register(edgeId2, CODER, new ExecutionPropertyMap(""));

    // Src setup
    final SourceVertex srcVertex = new EmptyComponents.EmptySourceVertex("Source");
    final ExecutionPropertyMap srcVertexProperties = srcVertex.getExecutionProperties();
    srcVertexProperties.put(ParallelismProperty.of(PARALLELISM_TEN));

    // Dst setup
    final SourceVertex dstVertex = new EmptyComponents.EmptySourceVertex("Destination");
    final ExecutionPropertyMap dstVertexProperties = dstVertex.getExecutionProperties();
    dstVertexProperties.put(ParallelismProperty.of(PARALLELISM_TEN));

    return Pair.of(srcVertex, dstVertex);
  }

  private PhysicalStage setupStages(final String stageId) {
    final DAG<Task, RuntimeEdge<Task>> emptyDag = new DAGBuilder<Task, RuntimeEdge<Task>>().build();

    return new PhysicalStage(stageId, emptyDag, PARALLELISM_TEN, 0, "Not_used", Collections.emptyList());
  }
}<|MERGE_RESOLUTION|>--- conflicted
+++ resolved
@@ -135,14 +135,10 @@
     final UpdatePhysicalPlanEventHandler updatePhysicalPlanEventHandler = mock(UpdatePhysicalPlanEventHandler.class);
     final SchedulingPolicy schedulingPolicy = new RoundRobinSchedulingPolicy(
         injector.getInstance(ExecutorRegistry.class));
-<<<<<<< HEAD
-    final PendingTaskGroupCollection taskGroupQueue = new SingleJobTaskGroupCollection();
-=======
-    final PendingTaskGroupQueue taskGroupQueue = new SingleJobTaskGroupQueue();
->>>>>>> b4af16ef
-    final SchedulerRunner schedulerRunner = new SchedulerRunner(schedulingPolicy, taskGroupQueue);
+    final PendingTaskGroupCollection taskGroupCollection = new SingleJobTaskGroupCollection();
+    final SchedulerRunner schedulerRunner = new SchedulerRunner(schedulingPolicy, taskGroupCollection);
     final Scheduler scheduler =
-        new BatchSingleJobScheduler(schedulingPolicy, schedulerRunner, taskGroupQueue, master,
+        new BatchSingleJobScheduler(schedulingPolicy, schedulerRunner, taskGroupCollection, master,
             pubSubEventHandler, updatePhysicalPlanEventHandler);
     final AtomicInteger executorCount = new AtomicInteger(0);
 
