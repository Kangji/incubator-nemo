/*
 * Copyright (C) 2017 Seoul National University
 *
 * Licensed under the Apache License, Version 2.0 (the "License");
 * you may not use this file except in compliance with the License.
 * You may obtain a copy of the License at
 *
 *         http://www.apache.org/licenses/LICENSE-2.0
 *
 * Unless required by applicable law or agreed to in writing, software
 * distributed under the License is distributed on an "AS IS" BASIS,
 * WITHOUT WARRANTIES OR CONDITIONS OF ANY KIND, either express or implied.
 * See the License for the specific language governing permissions and
 * limitations under the License.
 */
package edu.snu.nemo.tests.runtime.master.scheduler;

import edu.snu.nemo.common.ir.vertex.executionproperty.ExecutorPlacementProperty;
import edu.snu.nemo.runtime.common.RuntimeIdGenerator;
import edu.snu.nemo.runtime.common.comm.ControlMessage;
import edu.snu.nemo.runtime.common.message.MessageSender;
import edu.snu.nemo.runtime.common.plan.physical.ScheduledTaskGroup;
import edu.snu.nemo.runtime.master.JobStateManager;
import edu.snu.nemo.runtime.master.scheduler.ExecutorRegistry;
import edu.snu.nemo.runtime.master.resource.ExecutorRepresenter;
import edu.snu.nemo.runtime.master.resource.ResourceSpecification;
import edu.snu.nemo.runtime.master.scheduler.RoundRobinSchedulingPolicy;
import edu.snu.nemo.runtime.master.scheduler.SchedulingPolicy;
import org.apache.reef.driver.context.ActiveContext;
import org.apache.reef.tang.Tang;
import org.apache.reef.tang.exceptions.InjectionException;
import org.junit.Before;
import org.junit.Test;
import org.junit.runner.RunWith;
import org.mockito.Mockito;
import org.powermock.core.classloader.annotations.PrepareForTest;
import org.powermock.modules.junit4.PowerMockRunner;

import java.util.*;
import java.util.concurrent.ExecutorService;
import java.util.concurrent.Executors;
import java.util.function.Function;

import static org.junit.Assert.assertFalse;
import static org.junit.Assert.assertTrue;
import static org.mockito.Mockito.*;

/**
 * Tests {@link RoundRobinSchedulingPolicy}
 */
@RunWith(PowerMockRunner.class)
@PrepareForTest(JobStateManager.class)
public final class RoundRobinSchedulingPolicyTest {
  private SchedulingPolicy schedulingPolicy;
  private ExecutorRegistry executorRegistry;
  private final MessageSender<ControlMessage.Message> mockMsgSender = mock(MessageSender.class);
  private JobStateManager jobStateManager = mock(JobStateManager.class);

  // This schedule index will make sure that task group events are not ignored
  private static final int MAGIC_SCHEDULE_ATTEMPT_INDEX = Integer.MAX_VALUE;
  private static final String RESERVED_EXECUTOR_ID = "RESERVED";

  @Before
  public void setUp() throws InjectionException {
    executorRegistry = Tang.Factory.getTang().newInjector().getInstance(ExecutorRegistry.class);

    schedulingPolicy = new RoundRobinSchedulingPolicy(executorRegistry);

    final ActiveContext activeContext = mock(ActiveContext.class);
    Mockito.doThrow(new RuntimeException()).when(activeContext).close();

    final ExecutorService serExecutorService = Executors.newSingleThreadExecutor();
    final ResourceSpecification computeSpec = new ResourceSpecification(ExecutorPlacementProperty.COMPUTE, 1, 0);
    final Function<String, ExecutorRepresenter> computeSpecExecutorRepresenterGenerator = executorId ->
        new ExecutorRepresenter(executorId, computeSpec, mockMsgSender, activeContext, serExecutorService, executorId);
    final ExecutorRepresenter a3 = computeSpecExecutorRepresenterGenerator.apply("a3");
    final ExecutorRepresenter a2 = computeSpecExecutorRepresenterGenerator.apply("a2");
    final ExecutorRepresenter a1 = computeSpecExecutorRepresenterGenerator.apply("a1");

    final ResourceSpecification storageSpec = new ResourceSpecification(ExecutorPlacementProperty.TRANSIENT, 1, 0);
    final Function<String, ExecutorRepresenter> storageSpecExecutorRepresenterGenerator = executorId ->
        new ExecutorRepresenter(executorId, storageSpec, mockMsgSender, activeContext, serExecutorService, executorId);
    final ExecutorRepresenter b2 = storageSpecExecutorRepresenterGenerator.apply("b2");
    final ExecutorRepresenter b1 = storageSpecExecutorRepresenterGenerator.apply("b1");

    final ResourceSpecification reservedSpec = new ResourceSpecification(ExecutorPlacementProperty.RESERVED, 1, 0);
    final Function<String, ExecutorRepresenter> reservedSpecExecutorRepresenterGenerator = executorId ->
        new ExecutorRepresenter(executorId, reservedSpec, mockMsgSender, activeContext, serExecutorService, executorId);
    final ExecutorRepresenter r = reservedSpecExecutorRepresenterGenerator.apply(RESERVED_EXECUTOR_ID);

    // Add compute nodes
    schedulingPolicy.onExecutorAdded(a3);
    schedulingPolicy.onExecutorAdded(a2);
    schedulingPolicy.onExecutorAdded(a1);

    // Add storage nodes
    schedulingPolicy.onExecutorAdded(b2);
    schedulingPolicy.onExecutorAdded(b1);

    // Add reserved node
    schedulingPolicy.onExecutorAdded(r);
  }

  @Test
  public void testNoneContainerType() {
    final int slots = 6;
    final List<ScheduledTaskGroup> scheduledTaskGroups =
        convertToScheduledTaskGroups(slots + 1, new byte[0], "Stage A", ExecutorPlacementProperty.NONE);

    boolean isScheduled;
    for (int i = 0; i < slots; i++) {
      isScheduled = schedulingPolicy.scheduleTaskGroup(scheduledTaskGroups.get(i), jobStateManager);
      assertTrue(isScheduled);
    }

    // No more slot
    isScheduled = schedulingPolicy.scheduleTaskGroup(scheduledTaskGroups.get(slots), jobStateManager);
    assertFalse(isScheduled);
  }

  /**
   * Wrap a DAG of a task group into {@link ScheduledTaskGroup}s.
   *
   * @param parallelism            how many scheduled task group will be generated.
   * @param serializedTaskGroupDag the serialized DAG of the task group.
   * @param stageId                the ID of the stage.
   * @param containerType          the type of container to execute the task group on.
   * @return the wrapped scheduled task groups.
   */
  private List<ScheduledTaskGroup> convertToScheduledTaskGroups(final int parallelism,
                                                                final byte[] serializedTaskGroupDag,
                                                                final String stageId,
                                                                final String containerType) {
    final List<ScheduledTaskGroup> scheduledTaskGroups = new ArrayList<>(parallelism);
    for (int taskGroupIdx = 0; taskGroupIdx < parallelism; taskGroupIdx++) {
      final String taskGroupId = RuntimeIdGenerator.generateTaskGroupId(taskGroupIdx, stageId);
      scheduledTaskGroups.add(
          new ScheduledTaskGroup("TestPlan", serializedTaskGroupDag, taskGroupId, Collections.emptyList(),
<<<<<<< HEAD
              Collections.emptyList(), MAGIC_SCHEDULE_ATTEMPT_INDEX, containerType, Collections.emptyMap(), null));
=======
              Collections.emptyList(), MAGIC_SCHEDULE_ATTEMPT_INDEX, containerType, Collections.emptyMap(), false));
>>>>>>> d998a766
    }
    return scheduledTaskGroups;
  }
}
<|MERGE_RESOLUTION|>--- conflicted
+++ resolved
@@ -136,11 +136,7 @@
       final String taskGroupId = RuntimeIdGenerator.generateTaskGroupId(taskGroupIdx, stageId);
       scheduledTaskGroups.add(
           new ScheduledTaskGroup("TestPlan", serializedTaskGroupDag, taskGroupId, Collections.emptyList(),
-<<<<<<< HEAD
-              Collections.emptyList(), MAGIC_SCHEDULE_ATTEMPT_INDEX, containerType, Collections.emptyMap(), null));
-=======
-              Collections.emptyList(), MAGIC_SCHEDULE_ATTEMPT_INDEX, containerType, Collections.emptyMap(), false));
->>>>>>> d998a766
+              Collections.emptyList(), MAGIC_SCHEDULE_ATTEMPT_INDEX, containerType, Collections.emptyMap(), null, false));
     }
     return scheduledTaskGroups;
   }
