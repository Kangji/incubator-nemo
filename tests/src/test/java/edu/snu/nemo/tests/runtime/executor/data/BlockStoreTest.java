--- conflicted
+++ resolved
@@ -27,10 +27,7 @@
 import edu.snu.nemo.runtime.common.message.local.LocalMessageEnvironment;
 import edu.snu.nemo.runtime.common.state.BlockState;
 import edu.snu.nemo.runtime.executor.data.*;
-<<<<<<< HEAD
-=======
 import edu.snu.nemo.runtime.executor.data.block.Block;
->>>>>>> 3943919f
 import edu.snu.nemo.runtime.executor.data.partition.NonSerializedPartition;
 import edu.snu.nemo.runtime.executor.data.partition.SerializedPartition;
 import edu.snu.nemo.runtime.executor.data.streamchainer.CompressionStreamChainer;
@@ -323,14 +320,6 @@
           public Boolean call() {
             try {
               final String blockId = blockIdList.get(writeTaskIdx);
-<<<<<<< HEAD
-              writerSideStore.createBlock(blockId);
-              for (final NonSerializedPartition<Integer> partition : partitionsPerBlock.get(writeTaskIdx)) {
-                final Iterable data = partition.getData();
-                data.forEach(element -> writerSideStore.write(blockId, partition.getKey(), element));
-              }
-              writerSideStore.commitBlock(blockId);
-=======
               final Block block = writerSideStore.createBlock(blockId, false, false);
               for (final NonSerializedPartition<Integer> partition : partitionsPerBlock.get(writeTaskIdx)) {
                 final Iterable data = partition.getData();
@@ -338,7 +327,6 @@
               }
               block.commit();
               writerSideStore.writeBlock(block);
->>>>>>> 3943919f
               blockManagerMaster.onBlockStateChanged(blockId, BlockState.State.COMMITTED,
                   "Writer side of the shuffle edge");
               return true;
@@ -427,17 +415,11 @@
       @Override
       public Boolean call() {
         try {
-<<<<<<< HEAD
-          writerSideStore.createBlock(concBlockId);
-          writerSideStore.writePartitions(concBlockId, Collections.singleton(concBlockPartition));
-          writerSideStore.commitBlock(concBlockId);
-=======
           final Block block = writerSideStore.createBlock(concBlockId, false, false);
           final Iterable data = concBlockPartition.getData();
           data.forEach(element -> block.write(concBlockPartition.getKey(), element));
           block.commit();
           writerSideStore.writeBlock(block);
->>>>>>> 3943919f
           blockManagerMaster.onBlockStateChanged(
               concBlockId, BlockState.State.COMMITTED, "Writer side of the concurrent read edge");
           return true;
@@ -520,11 +502,6 @@
           public Boolean call() {
             try {
               final String blockId = hashedBlockIdList.get(writeTaskIdx);
-<<<<<<< HEAD
-              writerSideStore.createBlock(blockId);
-              writerSideStore.writePartitions(blockId, hashedBlockPartitionList.get(writeTaskIdx));
-              writerSideStore.commitBlock(blockId);
-=======
               final Block block = writerSideStore.createBlock(blockId, false, false);
               for (final NonSerializedPartition<Integer> partition : hashedBlockPartitionList.get(writeTaskIdx)) {
                 final Iterable data = partition.getData();
@@ -532,7 +509,6 @@
               }
               block.commit();
               writerSideStore.writeBlock(block);
->>>>>>> 3943919f
               blockManagerMaster.onBlockStateChanged(blockId, BlockState.State.COMMITTED,
                   "Writer side of the shuffle in hash range edge");
               return true;
@@ -616,24 +592,9 @@
                                final KeyRange hashRange,
                                final BlockStore blockStore,
                                final Iterable expectedResult) throws IOException {
-<<<<<<< HEAD
-    final Optional<Iterable<SerializedPartition<Integer>>> optionalSerResult =
-        blockStore.readSerializedPartitions(blockId, hashRange);
-    if (!optionalSerResult.isPresent()) {
-      throw new IOException("The (serialized) result of get block" + blockId + " in range " +
-          hashRange + " is empty.");
-    }
-    final Iterable<SerializedPartition<Integer>> serializedResult = optionalSerResult.get();
-    final Optional<Iterable<NonSerializedPartition>> optionalNonSerResult =
-        blockStore.readPartitions(blockId, hashRange);
-    if (!optionalSerResult.isPresent()) {
-      throw new IOException("The (non-serialized) result of get block" + blockId + " in range " +
-          hashRange + " is empty.");
-=======
     final Optional<Block> optionalBlock = blockStore.readBlock(blockId);
     if (!optionalBlock.isPresent()) {
       throw new IOException("The result block " + blockId + " is empty.");
->>>>>>> 3943919f
     }
     final Iterable<NonSerializedPartition> nonSerializedResult = optionalBlock.get().readPartitions(hashRange);
     final Iterable serToNonSerialized = DataUtil.convertToNonSerPartitions(
