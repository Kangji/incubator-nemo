/*
 * Copyright (C) 2017 Seoul National University
 *
 * Licensed under the Apache License, Version 2.0 (the "License");
 * you may not use this file except in compliance with the License.
 * You may obtain a copy of the License at
 *
 *         http://www.apache.org/licenses/LICENSE-2.0
 *
 * Unless required by applicable law or agreed to in writing, software
 * distributed under the License is distributed on an "AS IS" BASIS,
 * WITHOUT WARRANTIES OR CONDITIONS OF ANY KIND, either express or implied.
 * See the License for the specific language governing permissions and
 * limitations under the License.
 */
package edu.snu.nemo.tests.runtime.master.scheduler;

import edu.snu.nemo.common.coder.Coder;
import edu.snu.nemo.common.eventhandler.PubSubEventHandlerWrapper;
import edu.snu.nemo.common.ir.edge.IREdge;
import edu.snu.nemo.common.ir.edge.executionproperty.DataCommunicationPatternProperty;
import edu.snu.nemo.common.ir.vertex.IRVertex;
import edu.snu.nemo.common.ir.vertex.OperatorVertex;
import edu.snu.nemo.common.ir.vertex.executionproperty.ExecutorPlacementProperty;
import edu.snu.nemo.common.ir.vertex.executionproperty.ParallelismProperty;
import edu.snu.nemo.compiler.frontend.beam.transform.DoTransform;
import edu.snu.nemo.common.ir.vertex.transform.Transform;
import edu.snu.nemo.common.ir.executionproperty.ExecutionProperty;
import edu.snu.nemo.compiler.optimizer.CompiletimeOptimizer;
import edu.snu.nemo.compiler.optimizer.examples.EmptyComponents;
import edu.snu.nemo.conf.JobConf;
<<<<<<< HEAD
import edu.snu.nemo.runtime.master.resource.ExecutorRegistry;
=======
import edu.snu.nemo.runtime.master.scheduler.ExecutorRegistry;
>>>>>>> 7c169a69
import edu.snu.nemo.tests.runtime.RuntimeTestUtil;
import edu.snu.nemo.runtime.common.comm.ControlMessage;
import edu.snu.nemo.runtime.common.message.MessageSender;
import edu.snu.nemo.runtime.common.plan.physical.*;
import edu.snu.nemo.runtime.common.state.StageState;
import edu.snu.nemo.runtime.master.JobStateManager;
import edu.snu.nemo.runtime.master.MetricMessageHandler;
import edu.snu.nemo.runtime.master.BlockManagerMaster;
import edu.snu.nemo.runtime.master.eventhandler.UpdatePhysicalPlanEventHandler;
import edu.snu.nemo.runtime.master.resource.ContainerManager;
import edu.snu.nemo.runtime.master.resource.ExecutorRepresenter;
import edu.snu.nemo.runtime.master.resource.ResourceSpecification;
import edu.snu.nemo.common.dag.DAG;
import edu.snu.nemo.common.dag.DAGBuilder;
import edu.snu.nemo.runtime.master.scheduler.*;
import edu.snu.nemo.tests.compiler.optimizer.policy.TestPolicy;
import org.apache.reef.driver.context.ActiveContext;
import org.apache.reef.tang.Injector;
import org.apache.reef.tang.Tang;
import org.apache.reef.tang.exceptions.InjectionException;
import org.junit.Before;
import org.junit.Test;
import org.junit.runner.RunWith;
import org.mockito.Mockito;
import org.powermock.core.classloader.annotations.PrepareForTest;
import org.powermock.modules.junit4.PowerMockRunner;
import org.slf4j.Logger;
import org.slf4j.LoggerFactory;

import java.util.*;
import java.util.concurrent.ExecutorService;
import java.util.concurrent.Executors;
import java.util.function.Function;

import static org.junit.Assert.assertTrue;
import static org.mockito.Mockito.mock;

/**
 * Tests {@link BatchSingleJobScheduler}.
 */
@RunWith(PowerMockRunner.class)
@PrepareForTest({ContainerManager.class, BlockManagerMaster.class,
    PubSubEventHandlerWrapper.class, UpdatePhysicalPlanEventHandler.class, MetricMessageHandler.class})
public final class BatchSingleJobSchedulerTest {
  private static final Logger LOG = LoggerFactory.getLogger(BatchSingleJobSchedulerTest.class.getName());
  private DAGBuilder<IRVertex, IREdge> irDAGBuilder;
  private Scheduler scheduler;
  private SchedulingPolicy schedulingPolicy;
  private SchedulerRunner schedulerRunner;
  private ExecutorRegistry executorRegistry;
  private MetricMessageHandler metricMessageHandler;
  private PendingTaskGroupQueue pendingTaskGroupQueue;
  private PubSubEventHandlerWrapper pubSubEventHandler;
  private UpdatePhysicalPlanEventHandler updatePhysicalPlanEventHandler;
  private BlockManagerMaster blockManagerMaster = mock(BlockManagerMaster.class);
  private final MessageSender<ControlMessage.Message> mockMsgSender = mock(MessageSender.class);
  private PhysicalPlanGenerator physicalPlanGenerator;

  private static final int TEST_TIMEOUT_MS = 500;

  private static final int EXECUTOR_CAPACITY = 20;

  // This schedule index will make sure that task group events are not ignored
  private static final int MAGIC_SCHEDULE_ATTEMPT_INDEX = Integer.MAX_VALUE;

  @Before
  public void setUp() throws Exception {
<<<<<<< HEAD
    RuntimeTestUtil.initialize();
    final Injector injector = Tang.Factory.getTang().newInjector();
    injector.bindVolatileParameter(JobConf.DAGDirectory.class, "");

    irDAGBuilder = new DAGBuilder<>();
=======
    final Injector injector = Tang.Factory.getTang().newInjector();
    injector.bindVolatileParameter(JobConf.DAGDirectory.class, "");

    irDAGBuilder = initializeDAGBuilder();
>>>>>>> 7c169a69
    executorRegistry = injector.getInstance(ExecutorRegistry.class);
    metricMessageHandler = mock(MetricMessageHandler.class);
    pendingTaskGroupQueue = new SingleJobTaskGroupQueue();
    schedulingPolicy = new RoundRobinSchedulingPolicy(executorRegistry, TEST_TIMEOUT_MS);
    schedulerRunner = new SchedulerRunner(schedulingPolicy, pendingTaskGroupQueue);
    pubSubEventHandler = mock(PubSubEventHandlerWrapper.class);
    updatePhysicalPlanEventHandler = mock(UpdatePhysicalPlanEventHandler.class);
    scheduler =
        new BatchSingleJobScheduler(schedulingPolicy, schedulerRunner, pendingTaskGroupQueue,
            blockManagerMaster, pubSubEventHandler, updatePhysicalPlanEventHandler);

    final ActiveContext activeContext = mock(ActiveContext.class);
    Mockito.doThrow(new RuntimeException()).when(activeContext).close();

    final ExecutorService serializationExecutorService = Executors.newSingleThreadExecutor();
<<<<<<< HEAD
    final ResourceSpecification computeSpec = new ResourceSpecification(ExecutorPlacementProperty.COMPUTE, 1, 0);
=======
    final ResourceSpecification computeSpec =
        new ResourceSpecification(ExecutorPlacementProperty.COMPUTE, EXECUTOR_CAPACITY, 0);
>>>>>>> 7c169a69
    final Function<String, ExecutorRepresenter> computeSpecExecutorRepresenterGenerator = executorId ->
        new ExecutorRepresenter(executorId, computeSpec, mockMsgSender, activeContext, serializationExecutorService,
            executorId);
    final ExecutorRepresenter a3 = computeSpecExecutorRepresenterGenerator.apply("a3");
    final ExecutorRepresenter a2 = computeSpecExecutorRepresenterGenerator.apply("a2");
    final ExecutorRepresenter a1 = computeSpecExecutorRepresenterGenerator.apply("a1");

<<<<<<< HEAD
    final ResourceSpecification storageSpec = new ResourceSpecification(ExecutorPlacementProperty.TRANSIENT, 1, 0);
=======
    final ResourceSpecification storageSpec =
        new ResourceSpecification(ExecutorPlacementProperty.TRANSIENT, EXECUTOR_CAPACITY, 0);
>>>>>>> 7c169a69
    final Function<String, ExecutorRepresenter> storageSpecExecutorRepresenterGenerator = executorId ->
        new ExecutorRepresenter(executorId, storageSpec, mockMsgSender, activeContext, serializationExecutorService,
            executorId);
    final ExecutorRepresenter b2 = storageSpecExecutorRepresenterGenerator.apply("b2");
    final ExecutorRepresenter b1 = storageSpecExecutorRepresenterGenerator.apply("b1");
<<<<<<< HEAD

    executorRegistry.registerRepresenter(a1);
    executorRegistry.registerRepresenter(a2);
    executorRegistry.registerRepresenter(a3);
    executorRegistry.registerRepresenter(b1);
    executorRegistry.registerRepresenter(b2);
=======
>>>>>>> 7c169a69

    // Add compute nodes
    scheduler.onExecutorAdded(a1);
    scheduler.onExecutorAdded(a2);
    scheduler.onExecutorAdded(a3);

    // Add storage nodes
    scheduler.onExecutorAdded(b1);
    scheduler.onExecutorAdded(b2);

    physicalPlanGenerator = injector.getInstance(PhysicalPlanGenerator.class);
  }

  /**
   * This method builds a physical DAG starting from an IR DAG and submits it to {@link BatchSingleJobScheduler}.
   * TaskGroup state changes are explicitly submitted to scheduler instead of executor messages.
   */
  @Test(timeout=10000)
  public void testPull() throws Exception {
    final DAG<IRVertex, IREdge> pullIRDAG = CompiletimeOptimizer.optimize(irDAGBuilder.buildWithoutSourceSinkCheck(),
        new TestPolicy(), "");
    scheduleAndCheckJobTermination(pullIRDAG);
  }

  /**
   * This method builds a physical DAG starting from an IR DAG and submits it to {@link BatchSingleJobScheduler}.
   * TaskGroup state changes are explicitly submitted to scheduler instead of executor messages.
   */
  @Test(timeout=10000)
  public void testPush() throws Exception {
    final DAG<IRVertex, IREdge> pushIRDAG = CompiletimeOptimizer.optimize(irDAGBuilder.buildWithoutSourceSinkCheck(),
        new TestPolicy(true), "");
    scheduleAndCheckJobTermination(pushIRDAG);
  }

  private DAGBuilder<IRVertex, IREdge> initializeDAGBuilder() {
    final DAGBuilder<IRVertex, IREdge> dagBuilder = new DAGBuilder<>();

    final Transform t = new EmptyComponents.EmptyTransform("empty");
    final IRVertex v1 = new OperatorVertex(t);
    v1.setProperty(ParallelismProperty.of(1));
    v1.setProperty(ExecutorPlacementProperty.of(ExecutorPlacementProperty.COMPUTE));
    dagBuilder.addVertex(v1);

    final IRVertex v2 = new OperatorVertex(t);
    v2.setProperty(ParallelismProperty.of(2));
    v2.setProperty(ExecutorPlacementProperty.of(ExecutorPlacementProperty.COMPUTE));
    dagBuilder.addVertex(v2);

    final IRVertex v3 = new OperatorVertex(t);
    v3.setProperty(ParallelismProperty.of(3));
    v3.setProperty(ExecutorPlacementProperty.of(ExecutorPlacementProperty.COMPUTE));
    dagBuilder.addVertex(v3);

    final IRVertex v4 = new OperatorVertex(t);
    v4.setProperty(ParallelismProperty.of(4));
    v4.setProperty(ExecutorPlacementProperty.of(ExecutorPlacementProperty.COMPUTE));
    dagBuilder.addVertex(v4);

    final IRVertex v5 = new OperatorVertex(new DoTransform(null, null));
    v5.setProperty(ParallelismProperty.of(5));
    v5.setProperty(ExecutorPlacementProperty.of(ExecutorPlacementProperty.TRANSIENT));
    dagBuilder.addVertex(v5);

    final IREdge e1 = new IREdge(DataCommunicationPatternProperty.Value.Shuffle, v1, v2, Coder.DUMMY_CODER);
    dagBuilder.connectVertices(e1);

    final IREdge e2 = new IREdge(DataCommunicationPatternProperty.Value.Shuffle, v3, v2, Coder.DUMMY_CODER);
    dagBuilder.connectVertices(e2);

    final IREdge e4 = new IREdge(DataCommunicationPatternProperty.Value.Shuffle, v2, v4, Coder.DUMMY_CODER);
    dagBuilder.connectVertices(e4);

    final IREdge e5 = new IREdge(DataCommunicationPatternProperty.Value.Shuffle, v2, v5, Coder.DUMMY_CODER);
    dagBuilder.connectVertices(e5);

    return dagBuilder;
  }

  private void scheduleAndCheckJobTermination(final DAG<IRVertex, IREdge> irDAG) throws InjectionException {
    final DAG<PhysicalStage, PhysicalStageEdge> physicalDAG = irDAG.convert(physicalPlanGenerator);

    final PhysicalPlan plan = new PhysicalPlan("TestPlan", physicalDAG, physicalPlanGenerator.getTaskIRVertexMap());
    final JobStateManager jobStateManager = new JobStateManager(plan, blockManagerMaster, metricMessageHandler, 1);
    scheduler.scheduleJob(plan, jobStateManager);

    // For each ScheduleGroup, test:
    // a) all stages in the ScheduleGroup enters the executing state
    // b) the stages of the next ScheduleGroup are scheduled after the stages of each ScheduleGroup are made "complete".
    for (int i = 0; i < getNumScheduleGroups(irDAG); i++) {
      final int scheduleGroupIdx = i;
      final List<PhysicalStage> stages = filterStagesWithAScheduleGroupIndex(physicalDAG, scheduleGroupIdx);

      LOG.debug("Checking that all stages of ScheduleGroup {} enter the executing state", scheduleGroupIdx);
      stages.forEach(physicalStage -> {
        while (jobStateManager.getStageState(physicalStage.getId()).getStateMachine().getCurrentState()
            != StageState.State.EXECUTING) {

        }
      });

<<<<<<< HEAD
      scheduleGroupStages.forEach(physicalStage ->
          RuntimeTestUtil.sendStageCompletionEventToScheduler(
              jobStateManager, scheduler, executorRegistry, physicalStage, MAGIC_SCHEDULE_ATTEMPT_INDEX));
=======
      stages.forEach(physicalStage -> {
        RuntimeTestUtil.sendStageCompletionEventToScheduler(
            jobStateManager, scheduler, executorRegistry, physicalStage, MAGIC_SCHEDULE_ATTEMPT_INDEX);
      });
>>>>>>> 7c169a69
    }

    LOG.debug("Waiting for job termination after sending stage completion events");
    while (!jobStateManager.checkJobTermination()) {
    }
    assertTrue(jobStateManager.checkJobTermination());
  }

  private List<PhysicalStage> filterStagesWithAScheduleGroupIndex(
      final DAG<PhysicalStage, PhysicalStageEdge> physicalDAG, final int scheduleGroupIndex) {
    final Set<PhysicalStage> stageSet = new HashSet<>(physicalDAG.filterVertices(
        physicalStage -> physicalStage.getScheduleGroupIndex() == scheduleGroupIndex));

    // Return the filtered vertices as a sorted list
    final List<PhysicalStage> sortedStages = new ArrayList<>(stageSet.size());
    physicalDAG.topologicalDo(stage -> {
      if (stageSet.contains(stage)) {
        sortedStages.add(stage);
      }
    });
    return sortedStages;
  }

  private int getNumScheduleGroups(final DAG<IRVertex, IREdge> irDAG) {
    final Set<Integer> scheduleGroupSet = new HashSet<>();
    irDAG.getVertices().forEach(irVertex ->
        scheduleGroupSet.add((Integer) irVertex.getProperty(ExecutionProperty.Key.ScheduleGroupIndex)));
    return scheduleGroupSet.size();
  }
}<|MERGE_RESOLUTION|>--- conflicted
+++ resolved
@@ -29,11 +29,7 @@
 import edu.snu.nemo.compiler.optimizer.CompiletimeOptimizer;
 import edu.snu.nemo.compiler.optimizer.examples.EmptyComponents;
 import edu.snu.nemo.conf.JobConf;
-<<<<<<< HEAD
-import edu.snu.nemo.runtime.master.resource.ExecutorRegistry;
-=======
 import edu.snu.nemo.runtime.master.scheduler.ExecutorRegistry;
->>>>>>> 7c169a69
 import edu.snu.nemo.tests.runtime.RuntimeTestUtil;
 import edu.snu.nemo.runtime.common.comm.ControlMessage;
 import edu.snu.nemo.runtime.common.message.MessageSender;
@@ -101,18 +97,10 @@
 
   @Before
   public void setUp() throws Exception {
-<<<<<<< HEAD
-    RuntimeTestUtil.initialize();
     final Injector injector = Tang.Factory.getTang().newInjector();
     injector.bindVolatileParameter(JobConf.DAGDirectory.class, "");
 
-    irDAGBuilder = new DAGBuilder<>();
-=======
-    final Injector injector = Tang.Factory.getTang().newInjector();
-    injector.bindVolatileParameter(JobConf.DAGDirectory.class, "");
-
     irDAGBuilder = initializeDAGBuilder();
->>>>>>> 7c169a69
     executorRegistry = injector.getInstance(ExecutorRegistry.class);
     metricMessageHandler = mock(MetricMessageHandler.class);
     pendingTaskGroupQueue = new SingleJobTaskGroupQueue();
@@ -128,12 +116,8 @@
     Mockito.doThrow(new RuntimeException()).when(activeContext).close();
 
     final ExecutorService serializationExecutorService = Executors.newSingleThreadExecutor();
-<<<<<<< HEAD
-    final ResourceSpecification computeSpec = new ResourceSpecification(ExecutorPlacementProperty.COMPUTE, 1, 0);
-=======
     final ResourceSpecification computeSpec =
         new ResourceSpecification(ExecutorPlacementProperty.COMPUTE, EXECUTOR_CAPACITY, 0);
->>>>>>> 7c169a69
     final Function<String, ExecutorRepresenter> computeSpecExecutorRepresenterGenerator = executorId ->
         new ExecutorRepresenter(executorId, computeSpec, mockMsgSender, activeContext, serializationExecutorService,
             executorId);
@@ -141,26 +125,13 @@
     final ExecutorRepresenter a2 = computeSpecExecutorRepresenterGenerator.apply("a2");
     final ExecutorRepresenter a1 = computeSpecExecutorRepresenterGenerator.apply("a1");
 
-<<<<<<< HEAD
-    final ResourceSpecification storageSpec = new ResourceSpecification(ExecutorPlacementProperty.TRANSIENT, 1, 0);
-=======
     final ResourceSpecification storageSpec =
         new ResourceSpecification(ExecutorPlacementProperty.TRANSIENT, EXECUTOR_CAPACITY, 0);
->>>>>>> 7c169a69
     final Function<String, ExecutorRepresenter> storageSpecExecutorRepresenterGenerator = executorId ->
         new ExecutorRepresenter(executorId, storageSpec, mockMsgSender, activeContext, serializationExecutorService,
             executorId);
     final ExecutorRepresenter b2 = storageSpecExecutorRepresenterGenerator.apply("b2");
     final ExecutorRepresenter b1 = storageSpecExecutorRepresenterGenerator.apply("b1");
-<<<<<<< HEAD
-
-    executorRegistry.registerRepresenter(a1);
-    executorRegistry.registerRepresenter(a2);
-    executorRegistry.registerRepresenter(a3);
-    executorRegistry.registerRepresenter(b1);
-    executorRegistry.registerRepresenter(b2);
-=======
->>>>>>> 7c169a69
 
     // Add compute nodes
     scheduler.onExecutorAdded(a1);
@@ -262,16 +233,10 @@
         }
       });
 
-<<<<<<< HEAD
-      scheduleGroupStages.forEach(physicalStage ->
-          RuntimeTestUtil.sendStageCompletionEventToScheduler(
-              jobStateManager, scheduler, executorRegistry, physicalStage, MAGIC_SCHEDULE_ATTEMPT_INDEX));
-=======
       stages.forEach(physicalStage -> {
         RuntimeTestUtil.sendStageCompletionEventToScheduler(
             jobStateManager, scheduler, executorRegistry, physicalStage, MAGIC_SCHEDULE_ATTEMPT_INDEX);
       });
->>>>>>> 7c169a69
     }
 
     LOG.debug("Waiting for job termination after sending stage completion events");
