--- conflicted
+++ resolved
@@ -110,11 +110,7 @@
                               final boolean useMockSchedulerRunner) throws InjectionException {
     executorRegistry = Tang.Factory.getTang().newInjector().getInstance(ExecutorRegistry.class);
 
-<<<<<<< HEAD
-    pendingTaskGroupQueue = new SingleJobTaskGroupQueue();
-=======
     pendingTaskGroupCollection = new SingleJobTaskGroupCollection();
->>>>>>> 29d1b245
     schedulingPolicy = new RoundRobinSchedulingPolicy(executorRegistry);
 
     if (useMockSchedulerRunner) {
