--- conflicted
+++ resolved
@@ -29,11 +29,7 @@
 import edu.snu.nemo.compiler.optimizer.CompiletimeOptimizer;
 import edu.snu.nemo.compiler.optimizer.examples.EmptyComponents;
 import edu.snu.nemo.conf.JobConf;
-<<<<<<< HEAD
-import edu.snu.nemo.runtime.master.resource.ExecutorRegistry;
-=======
 import edu.snu.nemo.runtime.master.scheduler.ExecutorRegistry;
->>>>>>> 7c169a69
 import edu.snu.nemo.tests.runtime.RuntimeTestUtil;
 import edu.snu.nemo.runtime.common.comm.ControlMessage;
 import edu.snu.nemo.runtime.common.message.MessageSender;
@@ -129,12 +125,7 @@
 
     // Add nodes
     for (final ExecutorRepresenter executor : executors) {
-<<<<<<< HEAD
-      executorRegistry.registerRepresenter(executor);
-      scheduler.onExecutorAdded(executor.getExecutorId());
-=======
       scheduler.onExecutorAdded(executor);
->>>>>>> 7c169a69
     }
   }
 
@@ -227,7 +218,6 @@
         RuntimeTestUtil.mockSchedulerRunner(pendingTaskGroupQueue, schedulingPolicy, jobStateManager, false);
 
         // Due to round robin scheduling, "a2" is assured to have a running TaskGroup.
-        executorRegistry.setRepresenterAsFailed("a2");
         scheduler.onExecutorRemoved("a2");
 
         while (jobStateManager.getStageState(stage.getId()).getStateMachine().getCurrentState() != EXECUTING) {
@@ -250,7 +240,6 @@
           // When a TaskGroup fails while the siblings are still in the queue,
           if (first) {
             // Due to round robin scheduling, "a3" is assured to have a running TaskGroup.
-            executorRegistry.setRepresenterAsFailed("a3");
             scheduler.onExecutorRemoved("a3");
             first = false;
           } else {
@@ -410,7 +399,6 @@
         new JobStateManager(plan, blockManagerMaster, metricMessageHandler, MAX_SCHEDULE_ATTEMPT);
 
     scheduler.scheduleJob(plan, jobStateManager);
-    executorRegistry.setRepresenterAsFailed("a2");
     scheduler.onExecutorRemoved("a2");
 
     final List<PhysicalStage> dagOf4Stages = plan.getStageDAG().getTopologicalSort();
