/*
 * Copyright (C) 2017 Seoul National University
 *
 * Licensed under the Apache License, Version 2.0 (the "License");
 * you may not use this file except in compliance with the License.
 * You may obtain a copy of the License at
 *
 *         http://www.apache.org/licenses/LICENSE-2.0
 *
 * Unless required by applicable law or agreed to in writing, software
 * distributed under the License is distributed on an "AS IS" BASIS,
 * WITHOUT WARRANTIES OR CONDITIONS OF ANY KIND, either express or implied.
 * See the License for the specific language governing permissions and
 * limitations under the License.
 */
package edu.snu.nemo.tests.runtime.master.scheduler;

import edu.snu.nemo.common.coder.Coder;
import edu.snu.nemo.common.dag.DAG;
import edu.snu.nemo.common.dag.DAGBuilder;
import edu.snu.nemo.common.eventhandler.PubSubEventHandlerWrapper;
import edu.snu.nemo.common.ir.edge.IREdge;
import edu.snu.nemo.common.ir.edge.executionproperty.DataCommunicationPatternProperty;
import edu.snu.nemo.common.ir.vertex.IRVertex;
import edu.snu.nemo.common.ir.vertex.OperatorVertex;
import edu.snu.nemo.common.ir.vertex.executionproperty.ExecutorPlacementProperty;
import edu.snu.nemo.common.ir.vertex.executionproperty.ParallelismProperty;
import edu.snu.nemo.common.ir.vertex.transform.Transform;
import edu.snu.nemo.compiler.optimizer.CompiletimeOptimizer;
import edu.snu.nemo.compiler.optimizer.examples.EmptyComponents;
import edu.snu.nemo.conf.JobConf;
import edu.snu.nemo.runtime.master.scheduler.ExecutorRegistry;
import edu.snu.nemo.tests.runtime.RuntimeTestUtil;
import edu.snu.nemo.runtime.common.comm.ControlMessage;
import edu.snu.nemo.runtime.common.message.MessageSender;
import edu.snu.nemo.runtime.common.plan.physical.*;
import edu.snu.nemo.runtime.common.state.TaskGroupState;
import edu.snu.nemo.runtime.master.JobStateManager;
import edu.snu.nemo.runtime.master.MetricMessageHandler;
import edu.snu.nemo.runtime.master.BlockManagerMaster;
import edu.snu.nemo.runtime.master.eventhandler.UpdatePhysicalPlanEventHandler;
import edu.snu.nemo.runtime.master.resource.ExecutorRepresenter;
import edu.snu.nemo.runtime.master.resource.ResourceSpecification;
import edu.snu.nemo.runtime.master.scheduler.*;
import edu.snu.nemo.tests.compiler.optimizer.policy.TestPolicy;
import org.apache.reef.driver.context.ActiveContext;
import org.apache.reef.tang.Injector;
import org.apache.reef.tang.Tang;
import org.apache.reef.tang.exceptions.InjectionException;
import org.junit.Before;
import org.junit.Test;
import org.junit.runner.RunWith;
import org.mockito.Mockito;
import org.powermock.core.classloader.annotations.PrepareForTest;
import org.powermock.modules.junit4.PowerMockRunner;
import org.slf4j.Logger;
import org.slf4j.LoggerFactory;

import java.util.*;
import java.util.concurrent.ExecutorService;
import java.util.concurrent.Executors;
import java.util.function.Function;

import static edu.snu.nemo.runtime.common.state.StageState.State.COMPLETE;
import static edu.snu.nemo.runtime.common.state.StageState.State.EXECUTING;
import static junit.framework.TestCase.assertFalse;
import static org.junit.Assert.assertEquals;
import static org.junit.Assert.assertTrue;
import static org.mockito.Mockito.mock;

/**
 * Tests fault tolerance.
 */
@RunWith(PowerMockRunner.class)
@PrepareForTest({BlockManagerMaster.class, SchedulerRunner.class,
    PubSubEventHandlerWrapper.class, UpdatePhysicalPlanEventHandler.class, MetricMessageHandler.class})
public final class FaultToleranceTest {
  private static final Logger LOG = LoggerFactory.getLogger(FaultToleranceTest.class.getName());
  private DAGBuilder<IRVertex, IREdge> irDAGBuilder;
  private Scheduler scheduler;
  private SchedulingPolicy schedulingPolicy;
  private SchedulerRunner schedulerRunner;
  private ExecutorRegistry executorRegistry;

  private MetricMessageHandler metricMessageHandler;
  private PendingTaskGroupCollection pendingTaskGroupCollection;
  private PubSubEventHandlerWrapper pubSubEventHandler;
  private UpdatePhysicalPlanEventHandler updatePhysicalPlanEventHandler;
  private BlockManagerMaster blockManagerMaster = mock(BlockManagerMaster.class);
  private final MessageSender<ControlMessage.Message> mockMsgSender = mock(MessageSender.class);
  private final ExecutorService serExecutorService = Executors.newSingleThreadExecutor();
  private PhysicalPlanGenerator physicalPlanGenerator;

  private static final int MAX_SCHEDULE_ATTEMPT = 3;

  @Before
  public void setUp() throws Exception {
    irDAGBuilder = new DAGBuilder<>();

    metricMessageHandler = mock(MetricMessageHandler.class);
    pubSubEventHandler = mock(PubSubEventHandlerWrapper.class);
    updatePhysicalPlanEventHandler = mock(UpdatePhysicalPlanEventHandler.class);

    final Injector injector = Tang.Factory.getTang().newInjector();
    injector.bindVolatileParameter(JobConf.DAGDirectory.class, "");
    physicalPlanGenerator = injector.getInstance(PhysicalPlanGenerator.class);
  }

  private void setUpExecutors(final Collection<ExecutorRepresenter> executors,
                              final boolean useMockSchedulerRunner) throws InjectionException {
    executorRegistry = Tang.Factory.getTang().newInjector().getInstance(ExecutorRegistry.class);

    pendingTaskGroupCollection = new SingleJobTaskGroupCollection();
    schedulingPolicy = new RoundRobinSchedulingPolicy(executorRegistry);

    if (useMockSchedulerRunner) {
      schedulerRunner = mock(SchedulerRunner.class);
    } else {
<<<<<<< HEAD
      schedulerRunner = new SchedulerRunner(schedulingPolicy, pendingTaskGroupQueue, executorRegistry);
    }
    scheduler =
        new BatchSingleJobScheduler(schedulingPolicy, schedulerRunner, pendingTaskGroupQueue,
=======
      schedulerRunner = new SchedulerRunner(schedulingPolicy, pendingTaskGroupCollection, executorRegistry);
    }
    scheduler =
        new BatchSingleJobScheduler(schedulingPolicy, schedulerRunner, pendingTaskGroupCollection,
>>>>>>> 8b2b3db3
            blockManagerMaster, pubSubEventHandler, updatePhysicalPlanEventHandler, executorRegistry);

    // Add nodes
    for (final ExecutorRepresenter executor : executors) {
      scheduler.onExecutorAdded(executor);
    }
  }

  private PhysicalPlan buildPlan() throws Exception {
    // Build DAG
    final Transform t = new EmptyComponents.EmptyTransform("empty");
    final IRVertex v1 = new OperatorVertex(t);
    v1.setProperty(ParallelismProperty.of(3));
    v1.setProperty(ExecutorPlacementProperty.of(ExecutorPlacementProperty.COMPUTE));
    irDAGBuilder.addVertex(v1);

    final IRVertex v2 = new OperatorVertex(t);
    v2.setProperty(ParallelismProperty.of(2));
    v2.setProperty(ExecutorPlacementProperty.of(ExecutorPlacementProperty.COMPUTE));
    irDAGBuilder.addVertex(v2);

    final IRVertex v3 = new OperatorVertex(t);
    v3.setProperty(ParallelismProperty.of(3));
    v3.setProperty(ExecutorPlacementProperty.of(ExecutorPlacementProperty.COMPUTE));
    irDAGBuilder.addVertex(v3);

    final IRVertex v4 = new OperatorVertex(t);
    v4.setProperty(ParallelismProperty.of(2));
    v4.setProperty(ExecutorPlacementProperty.of(ExecutorPlacementProperty.COMPUTE));
    irDAGBuilder.addVertex(v4);

    final IRVertex v5 = new OperatorVertex(t);
    v5.setProperty(ParallelismProperty.of(2));
    v5.setProperty(ExecutorPlacementProperty.of(ExecutorPlacementProperty.COMPUTE));
    irDAGBuilder.addVertex(v5);

    final IREdge e1 = new IREdge(DataCommunicationPatternProperty.Value.Shuffle, v1, v2, Coder.DUMMY_CODER);
    irDAGBuilder.connectVertices(e1);

    final IREdge e2 = new IREdge(DataCommunicationPatternProperty.Value.Shuffle, v3, v2, Coder.DUMMY_CODER);
    irDAGBuilder.connectVertices(e2);

    final IREdge e3 = new IREdge(DataCommunicationPatternProperty.Value.Shuffle, v2, v4, Coder.DUMMY_CODER);
    irDAGBuilder.connectVertices(e3);

    final IREdge e4 = new IREdge(DataCommunicationPatternProperty.Value.OneToOne, v4, v5, Coder.DUMMY_CODER);
    irDAGBuilder.connectVertices(e4);

    final DAG<IRVertex, IREdge> irDAG =
        CompiletimeOptimizer.optimize(irDAGBuilder.buildWithoutSourceSinkCheck(), new TestPolicy(), "");
    final DAG<PhysicalStage, PhysicalStageEdge> physicalDAG = irDAG.convert(physicalPlanGenerator);

    return new PhysicalPlan("TestPlan", irDAG, physicalDAG, physicalPlanGenerator.getTaskIRVertexMap());
  }

  /**
   * Tests fault tolerance after a container removal.
   */
  @Test(timeout=10000)
  public void testContainerRemoval() throws Exception {
    final ActiveContext activeContext = mock(ActiveContext.class);
    Mockito.doThrow(new RuntimeException()).when(activeContext).close();

    final ResourceSpecification computeSpec = new ResourceSpecification(ExecutorPlacementProperty.COMPUTE, 2, 0);
    final Function<String, ExecutorRepresenter> executorRepresenterGenerator = executorId ->
        new ExecutorRepresenter(executorId, computeSpec, mockMsgSender, activeContext, serExecutorService, executorId);
    final ExecutorRepresenter a3 = executorRepresenterGenerator.apply("a3");
    final ExecutorRepresenter a2 = executorRepresenterGenerator.apply("a2");
    final ExecutorRepresenter a1 = executorRepresenterGenerator.apply("a1");

    final List<ExecutorRepresenter> executors = new ArrayList<>();
    executors.add(a1);
    executors.add(a2);
    executors.add(a3);

    setUpExecutors(executors, true);
    final PhysicalPlan plan = buildPlan();
    final JobStateManager jobStateManager =
        new JobStateManager(plan, blockManagerMaster, metricMessageHandler, MAX_SCHEDULE_ATTEMPT);
    scheduler.scheduleJob(plan, jobStateManager);

    final List<PhysicalStage> dagOf4Stages = plan.getStageDAG().getTopologicalSort();

    for (final PhysicalStage stage : dagOf4Stages) {
      if (stage.getScheduleGroupIndex() == 0) {

        // There are 3 executors, each of capacity 2, and there are 6 TaskGroups in ScheduleGroup 0.
        RuntimeTestUtil.mockSchedulerRunner(pendingTaskGroupCollection, schedulingPolicy, jobStateManager, false);
        assertTrue(pendingTaskGroupCollection.isEmpty());
        stage.getTaskGroupIds().forEach(taskGroupId ->
          RuntimeTestUtil.sendTaskGroupStateEventToScheduler(scheduler, executorRegistry,
              taskGroupId, TaskGroupState.State.COMPLETE, 1));
      } else if (stage.getScheduleGroupIndex() == 1) {
        // There are 3 executors, each of capacity 2, and there are 2 TaskGroups in ScheduleGroup 1.
        RuntimeTestUtil.mockSchedulerRunner(pendingTaskGroupCollection, schedulingPolicy, jobStateManager, false);

        // Due to round robin scheduling, "a2" is assured to have a running TaskGroup.
        scheduler.onExecutorRemoved("a2");

        while (jobStateManager.getStageState(stage.getId()).getStateMachine().getCurrentState() != EXECUTING) {

        }
        assertEquals(jobStateManager.getAttemptCountForStage(stage.getId()), 2);

        RuntimeTestUtil.mockSchedulerRunner(pendingTaskGroupCollection, schedulingPolicy, jobStateManager, false);
        assertTrue(pendingTaskGroupCollection.isEmpty());
        stage.getTaskGroupIds().forEach(taskGroupId ->
          RuntimeTestUtil.sendTaskGroupStateEventToScheduler(scheduler, executorRegistry,
              taskGroupId, TaskGroupState.State.COMPLETE, 1));
      } else {
        // There are 2 executors, each of capacity 2, and there are 2 TaskGroups in ScheduleGroup 2.
        // Schedule only the first TaskGroup
        RuntimeTestUtil.mockSchedulerRunner(pendingTaskGroupCollection, schedulingPolicy, jobStateManager, true);

        boolean first = true;
        for (final String taskGroupId : stage.getTaskGroupIds()) {
          // When a TaskGroup fails while the siblings are still in the queue,
          if (first) {
            // Due to round robin scheduling, "a3" is assured to have a running TaskGroup.
            scheduler.onExecutorRemoved("a3");
            first = false;
          } else {
            // Test that the sibling TaskGroup state remains unchanged.
            assertEquals(
                jobStateManager.getTaskGroupState(taskGroupId).getStateMachine().getCurrentState(),
                TaskGroupState.State.READY);
          }
        }
      }
    }
  }

  /**
   * Tests fault tolerance after an output write failure.
   */
  @Test(timeout=10000)
  public void testOutputFailure() throws Exception {
    final ActiveContext activeContext = mock(ActiveContext.class);
    Mockito.doThrow(new RuntimeException()).when(activeContext).close();

    final ResourceSpecification computeSpec = new ResourceSpecification(ExecutorPlacementProperty.COMPUTE, 2, 0);
    final Function<String, ExecutorRepresenter> executorRepresenterGenerator = executorId ->
        new ExecutorRepresenter(executorId, computeSpec, mockMsgSender, activeContext, serExecutorService, executorId);
    final ExecutorRepresenter a3 = executorRepresenterGenerator.apply("a3");
    final ExecutorRepresenter a2 = executorRepresenterGenerator.apply("a2");
    final ExecutorRepresenter a1 = executorRepresenterGenerator.apply("a1");

    final List<ExecutorRepresenter> executors = new ArrayList<>();
    executors.add(a1);
    executors.add(a2);
    executors.add(a3);
    setUpExecutors(executors, true);

    final PhysicalPlan plan = buildPlan();
    final JobStateManager jobStateManager =
        new JobStateManager(plan, blockManagerMaster, metricMessageHandler, MAX_SCHEDULE_ATTEMPT);
    scheduler.scheduleJob(plan, jobStateManager);

    final List<PhysicalStage> dagOf4Stages = plan.getStageDAG().getTopologicalSort();

    for (final PhysicalStage stage : dagOf4Stages) {
      if (stage.getScheduleGroupIndex() == 0) {

        // There are 3 executors, each of capacity 2, and there are 6 TaskGroups in ScheduleGroup 0.
        RuntimeTestUtil.mockSchedulerRunner(pendingTaskGroupCollection, schedulingPolicy, jobStateManager, false);
        assertTrue(pendingTaskGroupCollection.isEmpty());
        stage.getTaskGroupIds().forEach(taskGroupId ->
          RuntimeTestUtil.sendTaskGroupStateEventToScheduler(scheduler, executorRegistry,
              taskGroupId, TaskGroupState.State.COMPLETE, 1));
      } else if (stage.getScheduleGroupIndex() == 1) {
        // There are 3 executors, each of capacity 2, and there are 2 TaskGroups in ScheduleGroup 1.
        RuntimeTestUtil.mockSchedulerRunner(pendingTaskGroupCollection, schedulingPolicy, jobStateManager, false);
        assertTrue(pendingTaskGroupCollection.isEmpty());
        stage.getTaskGroupIds().forEach(taskGroupId ->
          RuntimeTestUtil.sendTaskGroupStateEventToScheduler(scheduler, executorRegistry,
              taskGroupId, TaskGroupState.State.FAILED_RECOVERABLE, 1,
              TaskGroupState.RecoverableFailureCause.OUTPUT_WRITE_FAILURE));

        while (jobStateManager.getStageState(stage.getId()).getStateMachine().getCurrentState() != EXECUTING) {

        }

        assertEquals(jobStateManager.getAttemptCountForStage(stage.getId()), 3);
        assertFalse(pendingTaskGroupCollection.isEmpty());
        stage.getTaskGroupIds().forEach(taskGroupId -> {
          assertEquals(jobStateManager.getTaskGroupState(taskGroupId).getStateMachine().getCurrentState(),
              TaskGroupState.State.READY);
        });
      }
    }
  }

  /**
   * Tests fault tolerance after an input read failure.
   */
  @Test(timeout=10000)
  public void testInputReadFailure() throws Exception {
    final ActiveContext activeContext = mock(ActiveContext.class);
    Mockito.doThrow(new RuntimeException()).when(activeContext).close();

    final ResourceSpecification computeSpec = new ResourceSpecification(ExecutorPlacementProperty.COMPUTE, 2, 0);
    final Function<String, ExecutorRepresenter> executorRepresenterGenerator = executorId ->
        new ExecutorRepresenter(executorId, computeSpec, mockMsgSender, activeContext, serExecutorService, executorId);
    final ExecutorRepresenter a3 = executorRepresenterGenerator.apply("a3");
    final ExecutorRepresenter a2 = executorRepresenterGenerator.apply("a2");
    final ExecutorRepresenter a1 = executorRepresenterGenerator.apply("a1");

    final List<ExecutorRepresenter> executors = new ArrayList<>();
    executors.add(a1);
    executors.add(a2);
    executors.add(a3);
    setUpExecutors(executors, true);

    final PhysicalPlan plan = buildPlan();
    final JobStateManager jobStateManager =
        new JobStateManager(plan, blockManagerMaster, metricMessageHandler, MAX_SCHEDULE_ATTEMPT);
    scheduler.scheduleJob(plan, jobStateManager);

    final List<PhysicalStage> dagOf4Stages = plan.getStageDAG().getTopologicalSort();

    for (final PhysicalStage stage : dagOf4Stages) {
      if (stage.getScheduleGroupIndex() == 0) {

        // There are 3 executors, each of capacity 2, and there are 6 TaskGroups in ScheduleGroup 0.
        RuntimeTestUtil.mockSchedulerRunner(pendingTaskGroupCollection, schedulingPolicy, jobStateManager, false);
        assertTrue(pendingTaskGroupCollection.isEmpty());
        stage.getTaskGroupIds().forEach(taskGroupId ->
          RuntimeTestUtil.sendTaskGroupStateEventToScheduler(scheduler, executorRegistry,
              taskGroupId, TaskGroupState.State.COMPLETE, 1));
      } else if (stage.getScheduleGroupIndex() == 1) {
        // There are 3 executors, each of capacity 2, and there are 2 TaskGroups in ScheduleGroup 1.
        RuntimeTestUtil.mockSchedulerRunner(pendingTaskGroupCollection, schedulingPolicy, jobStateManager, false);

        stage.getTaskGroupIds().forEach(taskGroupId ->
          RuntimeTestUtil.sendTaskGroupStateEventToScheduler(scheduler, executorRegistry,
              taskGroupId, TaskGroupState.State.FAILED_RECOVERABLE, 1,
              TaskGroupState.RecoverableFailureCause.INPUT_READ_FAILURE));

        while (jobStateManager.getStageState(stage.getId()).getStateMachine().getCurrentState() != EXECUTING) {

        }

        assertEquals(jobStateManager.getAttemptCountForStage(stage.getId()), 2);
        stage.getTaskGroupIds().forEach(taskGroupId -> {
          assertEquals(jobStateManager.getTaskGroupState(taskGroupId).getStateMachine().getCurrentState(),
              TaskGroupState.State.READY);
        });
      }
    }
  }

  /**
   * Tests the rescheduling of TaskGroups upon a failure.
   */
  @Test(timeout=10000)
  public void testTaskGroupReexecutionForFailure() throws Exception {
  final ActiveContext activeContext = mock(ActiveContext.class);
    Mockito.doThrow(new RuntimeException()).when(activeContext).close();

    final ResourceSpecification computeSpec = new ResourceSpecification(ExecutorPlacementProperty.COMPUTE, 2, 0);
    final Function<String, ExecutorRepresenter> executorRepresenterGenerator = executorId ->
        new ExecutorRepresenter(executorId, computeSpec, mockMsgSender, activeContext, serExecutorService, executorId);
    final ExecutorRepresenter a3 = executorRepresenterGenerator.apply("a3");
    final ExecutorRepresenter a2 = executorRepresenterGenerator.apply("a2");
    final ExecutorRepresenter a1 = executorRepresenterGenerator.apply("a1");

    final List<ExecutorRepresenter> executors = new ArrayList<>();
    executors.add(a1);
    executors.add(a2);
    executors.add(a3);

    setUpExecutors(executors, false);

    final PhysicalPlan plan = buildPlan();
    final JobStateManager jobStateManager =
        new JobStateManager(plan, blockManagerMaster, metricMessageHandler, MAX_SCHEDULE_ATTEMPT);

    scheduler.scheduleJob(plan, jobStateManager);
    scheduler.onExecutorRemoved("a2");

    final List<PhysicalStage> dagOf4Stages = plan.getStageDAG().getTopologicalSort();

    for (final PhysicalStage stage : dagOf4Stages) {
      while (jobStateManager.getStageState(stage.getId()).getStateMachine().getCurrentState() != COMPLETE) {
        final Set<String> a1RunningTaskGroups = new HashSet<>(a1.getRunningTaskGroups());
        final Set<String> a3RunningTaskGroups = new HashSet<>(a3.getRunningTaskGroups());

        a1RunningTaskGroups.forEach(taskGroupId ->
            RuntimeTestUtil.sendTaskGroupStateEventToScheduler(scheduler, executorRegistry,
                taskGroupId, TaskGroupState.State.COMPLETE, 1));

        a3RunningTaskGroups.forEach(taskGroupId ->
            RuntimeTestUtil.sendTaskGroupStateEventToScheduler(scheduler, executorRegistry,
                taskGroupId, TaskGroupState.State.COMPLETE, 1));
      }
    }
    assertTrue(jobStateManager.checkJobTermination());
  }
}<|MERGE_RESOLUTION|>--- conflicted
+++ resolved
@@ -116,17 +116,10 @@
     if (useMockSchedulerRunner) {
       schedulerRunner = mock(SchedulerRunner.class);
     } else {
-<<<<<<< HEAD
-      schedulerRunner = new SchedulerRunner(schedulingPolicy, pendingTaskGroupQueue, executorRegistry);
-    }
-    scheduler =
-        new BatchSingleJobScheduler(schedulingPolicy, schedulerRunner, pendingTaskGroupQueue,
-=======
       schedulerRunner = new SchedulerRunner(schedulingPolicy, pendingTaskGroupCollection, executorRegistry);
     }
     scheduler =
         new BatchSingleJobScheduler(schedulingPolicy, schedulerRunner, pendingTaskGroupCollection,
->>>>>>> 8b2b3db3
             blockManagerMaster, pubSubEventHandler, updatePhysicalPlanEventHandler, executorRegistry);
 
     // Add nodes
