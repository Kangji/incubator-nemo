--- conflicted
+++ resolved
@@ -19,12 +19,7 @@
 import edu.snu.nemo.runtime.common.state.StageState;
 import edu.snu.nemo.runtime.common.state.TaskGroupState;
 import edu.snu.nemo.runtime.master.JobStateManager;
-<<<<<<< HEAD
-import edu.snu.nemo.runtime.master.BlockManagerMaster;
-import edu.snu.nemo.runtime.master.resource.ExecutorRegistry;
-=======
 import edu.snu.nemo.runtime.master.scheduler.ExecutorRegistry;
->>>>>>> 7c169a69
 import edu.snu.nemo.runtime.master.resource.ExecutorRepresenter;
 import edu.snu.nemo.runtime.master.scheduler.PendingTaskGroupQueue;
 import edu.snu.nemo.runtime.master.scheduler.Scheduler;
@@ -52,21 +47,6 @@
                                                          final ExecutorRegistry executorRegistry,
                                                          final PhysicalStage physicalStage,
                                                          final int attemptIdx) {
-<<<<<<< HEAD
-    eventRunnableQueue.add(new Runnable() {
-      @Override
-      public void run() {
-        while (jobStateManager.getStageState(physicalStage.getId()).getStateMachine().getCurrentState()
-            == StageState.State.EXECUTING) {
-          physicalStage.getTaskGroupIds().forEach(taskGroupId -> {
-            if (jobStateManager.getTaskGroupState(taskGroupId).getStateMachine().getCurrentState()
-                == TaskGroupState.State.EXECUTING) {
-              sendTaskGroupStateEventToScheduler(scheduler, executorRegistry, taskGroupId,
-                  TaskGroupState.State.COMPLETE, attemptIdx, null);
-            }
-          });
-        }
-=======
     // Loop until the stage completes.
     while (true) {
       final Enum stageState = jobStateManager.getStageState(physicalStage.getId()).getStateMachine().getCurrentState();
@@ -89,7 +69,6 @@
         // Skip and retry in the next loop.
       } else {
         throw new IllegalStateException(stageState.toString());
->>>>>>> 7c169a69
       }
     }
   }
@@ -143,83 +122,6 @@
   }
 
   /**
-<<<<<<< HEAD
-   * Sends partition state changes of a stage to PartitionManager.
-   * This replaces executor's partition state messages for testing purposes.
-   * @param blockManagerMaster used for testing purposes.
-   * @param executorRegistry provides executor representers
-   * @param stageOutgoingEdges to infer partition IDs.
-   * @param physicalStage to change the state.
-   * @param newState for the task group.
-   */
-  public static void sendPartitionStateEventForAStage(final BlockManagerMaster blockManagerMaster,
-                                                      final ExecutorRegistry executorRegistry,
-                                                      final List<PhysicalStageEdge> stageOutgoingEdges,
-                                                      final PhysicalStage physicalStage,
-                                                      final BlockState.State newState) {
-    eventRunnableQueue.add(new Runnable() {
-      @Override
-      public void run() {
-                // Initialize states for blocks of inter-stage edges
-        stageOutgoingEdges.forEach(physicalStageEdge -> {
-          final int srcParallelism = physicalStage.getTaskGroupIds().size();
-          IntStream.range(0, srcParallelism).forEach(srcTaskIdx -> {
-            final String partitionId =
-                RuntimeIdGenerator.generateBlockId(physicalStageEdge.getId(), srcTaskIdx);
-              sendPartitionStateEventToPartitionManager(blockManagerMaster, executorRegistry, partitionId, newState);
-          });
-        });
-
-        // Initialize states for blocks of stage internal edges
-        physicalStage.getTaskGroupIds().forEach(taskGroupId -> {
-          final DAG<Task, RuntimeEdge<Task>> taskGroupInternalDag = physicalStage.getTaskGroupDag();
-          taskGroupInternalDag.getVertices().forEach(task -> {
-            final List<RuntimeEdge<Task>> internalOutgoingEdges = taskGroupInternalDag.getOutgoingEdgesOf(task);
-            internalOutgoingEdges.forEach(taskRuntimeEdge -> {
-              final String partitionId =
-                  RuntimeIdGenerator.generateBlockId(taskRuntimeEdge.getId(),
-                      RuntimeIdGenerator.getIndexFromTaskGroupId(taskGroupId));
-              sendPartitionStateEventToPartitionManager(blockManagerMaster, executorRegistry, partitionId, newState);
-            });
-          });
-        });
-      }
-    });
-  }
-
-  /**
-   * Sends partition state change event to PartitionManager.
-   * This replaces executor's partition state messages for testing purposes.
-   * @param blockManagerMaster used for testing purposes.
-   * @param executorRegistry provides executor representers
-   * @param partitionId for the partition to change the state.
-   * @param newState for the task group.
-   */
-  public static void sendPartitionStateEventToPartitionManager(final BlockManagerMaster blockManagerMaster,
-                                                               final ExecutorRegistry executorRegistry,
-                                                               final String partitionId,
-                                                               final BlockState.State newState) {
-    eventRunnableQueue.add(new Runnable() {
-      @Override
-      public void run() {
-        final Set<String> parentTaskGroupIds = blockManagerMaster.getProducerTaskGroupIds(partitionId);
-        if (!parentTaskGroupIds.isEmpty()) {
-          parentTaskGroupIds.forEach(taskGroupId -> {
-            final ExecutorRepresenter scheduledExecutor = findExecutorForTaskGroup(executorRegistry, taskGroupId);
-
-            if (scheduledExecutor != null) {
-              blockManagerMaster.onBlockStateChanged(
-                  partitionId, newState, scheduledExecutor.getExecutorId());
-            }
-          });
-        }
-      }
-    });
-  }
-
-  /**
-=======
->>>>>>> 7c169a69
    * Retrieves the executor to which the given task group was scheduled.
    * @param taskGroupId of the task group to search.
    * @param executorRegistry provides executor representers
