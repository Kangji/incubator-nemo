--- conflicted
+++ resolved
@@ -108,15 +108,9 @@
                                          final SchedulingPolicy schedulingPolicy,
                                          final JobStateManager jobStateManager,
                                          final boolean isPartialSchedule) {
-<<<<<<< HEAD
-    while (!pendingTaskGroupQueue.isEmpty()) {
-      final ScheduledTaskGroup taskGroupToSchedule = pendingTaskGroupQueue.remove(
-          pendingTaskGroupQueue.peekSchedulableTaskGroups().get().iterator().next().getTaskGroupId());
-=======
     while (!pendingTaskGroupCollection.isEmpty()) {
       final ScheduledTaskGroup taskGroupToSchedule = pendingTaskGroupCollection.remove(
           pendingTaskGroupCollection.peekSchedulableTaskGroups().get().iterator().next().getTaskGroupId());
->>>>>>> 29d1b245
 
       schedulingPolicy.scheduleTaskGroup(taskGroupToSchedule, jobStateManager);
 
