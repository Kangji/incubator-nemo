/*
 * Copyright (C) 2017 Seoul National University
 *
 * Licensed under the Apache License, Version 2.0 (the "License");
 * you may not use this file except in compliance with the License.
 * You may obtain a copy of the License at
 *
 *         http://www.apache.org/licenses/LICENSE-2.0
 *
 * Unless required by applicable law or agreed to in writing, software
 * distributed under the License is distributed on an "AS IS" BASIS,
 * WITHOUT WARRANTIES OR CONDITIONS OF ANY KIND, either express or implied.
 * See the License for the specific language governing permissions and
 * limitations under the License.
 */
package edu.snu.nemo.tests.runtime.executor;

import edu.snu.nemo.common.ir.OutputCollector;
import edu.snu.nemo.common.coder.Coder;
import edu.snu.nemo.common.dag.DAG;
import edu.snu.nemo.common.dag.DAGBuilder;
import edu.snu.nemo.common.ir.Readable;
import edu.snu.nemo.common.ir.vertex.transform.Transform;
import edu.snu.nemo.common.ir.edge.executionproperty.DataStoreProperty;
import edu.snu.nemo.common.ir.executionproperty.ExecutionPropertyMap;
import edu.snu.nemo.common.ir.vertex.IRVertex;
import edu.snu.nemo.runtime.common.RuntimeIdGenerator;
import edu.snu.nemo.runtime.common.plan.RuntimeEdge;
import edu.snu.nemo.runtime.common.plan.physical.*;
import edu.snu.nemo.runtime.executor.MetricMessageSender;
import edu.snu.nemo.runtime.executor.TaskGroupExecutor;
import edu.snu.nemo.runtime.executor.TaskGroupStateManager;
import edu.snu.nemo.runtime.executor.data.DataUtil;
import edu.snu.nemo.runtime.executor.datatransfer.DataTransferFactory;
import edu.snu.nemo.runtime.executor.datatransfer.InputReader;
import edu.snu.nemo.runtime.executor.datatransfer.OutputWriter;
import org.junit.Before;
import org.junit.Test;
import org.junit.runner.RunWith;
import org.mockito.invocation.InvocationOnMock;
import org.mockito.stubbing.Answer;
import org.powermock.core.classloader.annotations.PrepareForTest;
import org.powermock.modules.junit4.PowerMockRunner;

import java.util.*;
import java.util.concurrent.CompletableFuture;

import static edu.snu.nemo.tests.runtime.RuntimeTestUtil.getRangedNumList;
import static org.junit.Assert.assertEquals;
import static org.mockito.ArgumentMatchers.anyInt;
import static org.mockito.ArgumentMatchers.anyString;
import static org.mockito.Matchers.any;
import static org.mockito.Mockito.*;

/**
 * Tests {@link TaskGroupExecutor}.
 */
@RunWith(PowerMockRunner.class)
@PrepareForTest({InputReader.class, OutputWriter.class, DataTransferFactory.class,
    TaskGroupStateManager.class, PhysicalStageEdge.class})
public final class TaskGroupExecutorTest {
  private static final int DATA_SIZE = 100;
  private static final String CONTAINER_TYPE = "CONTAINER_TYPE";
  private static final int SOURCE_PARALLELISM = 5;
  private List elements;
  private Map<String, List<Object>> taskIdToOutputData;
  private DataTransferFactory dataTransferFactory;
  private TaskGroupStateManager taskGroupStateManager;
  private MetricMessageSender metricMessageSender;

  @Before
  public void setUp() throws Exception {
    elements = getRangedNumList(0, DATA_SIZE);

    // Mock a TaskGroupStateManager. It accumulates the state change into a list.
    taskGroupStateManager = mock(TaskGroupStateManager.class);

    // Mock a DataTransferFactory.
    taskIdToOutputData = new HashMap<>();
    dataTransferFactory = mock(DataTransferFactory.class);
    when(dataTransferFactory.createReader(anyInt(), any(), any())).then(new InterStageReaderAnswer());
    when(dataTransferFactory.createWriter(any(), anyInt(), any(), any())).then(new WriterAnswer());

    // Mock a MetricMessageSender.
    metricMessageSender = mock(MetricMessageSender.class);
    doNothing().when(metricMessageSender).send(anyString(), anyString());
    doNothing().when(metricMessageSender).close();
  }

  /**
   * Test the {@link BoundedSourceTask} processing in {@link TaskGroupExecutor}.
   */
  @Test(timeout=2000)
  public void testSourceTask() throws Exception {
    // Create a task group only having a source task.
    final IRVertex sourceIRVertex = new SimpleIRVertex();
    final String sourceIrVertexId = sourceIRVertex.getId();

    final String sourceTaskId = RuntimeIdGenerator.generateLogicalTaskId("Source_IR_Vertex");
    final String stageId = RuntimeIdGenerator.generateStageId(0);

    final BoundedSourceTask<Integer> boundedSourceTask = new BoundedSourceTask<>(sourceTaskId, sourceIrVertexId);
    final Readable readable = new Readable() {
      @Override
      public Iterable read() throws Exception {
        return elements;
      }
      @Override
      public List<String> getLocations() {
        throw new UnsupportedOperationException();
      }
    };
    final Map<String, Readable> logicalIdToReadable = new HashMap<>();
    logicalIdToReadable.put(sourceTaskId, readable);

    final DAG<Task, RuntimeEdge<Task>> taskDag =
        new DAGBuilder<Task, RuntimeEdge<Task>>().addVertex(boundedSourceTask).build();
    final PhysicalStageEdge stageOutEdge = mock(PhysicalStageEdge.class);
    when(stageOutEdge.getSrcVertex()).thenReturn(sourceIRVertex);
    final String taskGroupId = RuntimeIdGenerator.generateTaskGroupId(0, stageId);
    final ScheduledTaskGroup scheduledTaskGroup =
        new ScheduledTaskGroup("testSourceTask", new byte[0], taskGroupId, Collections.emptyList(),
<<<<<<< HEAD
            Collections.singletonList(stageOutEdge), 0, CONTAINER_TYPE, logicalIdToReadable, null);
=======
            Collections.singletonList(stageOutEdge), 0, CONTAINER_TYPE, logicalIdToReadable,false);
>>>>>>> d998a766

    // Execute the task group.
    final TaskGroupExecutor taskGroupExecutor = new TaskGroupExecutor(
        scheduledTaskGroup, taskDag, taskGroupStateManager, dataTransferFactory, metricMessageSender);
    taskGroupExecutor.execute();

    // Check the output.
    assertEquals(100, taskIdToOutputData.get(sourceTaskId).size());
    assertEquals(elements.get(0), taskIdToOutputData.get(sourceTaskId).get(0));
  }

  /**
   * Test the {@link OperatorTask} processing in {@link TaskGroupExecutor}.
   *
   * The DAG of the task group to test will looks like:
   * operator task 1 -> operator task 2
   *
   * The output data from upstream stage will be split
   * according to source parallelism through {@link InterStageReaderAnswer}.
   * Because of this, the operator task 1 will process multiple partitions and emit data in multiple times also.
   * On the other hand, operator task 2 will receive the output data once and produce a single output.
   */
  @Test//(timeout=2000)
  public void testOperatorTask() throws Exception {
    // Create a task group with two operator tasks.
    final IRVertex operatorIRVertex1 = new SimpleIRVertex();
    final IRVertex operatorIRVertex2 = new SimpleIRVertex();
    final String operatorIRVertexId1 = operatorIRVertex1.getId();
    final String operatorIRVertexId2 = operatorIRVertex2.getId();
    final String runtimeIREdgeId = "Runtime edge between operator tasks";

    final String operatorTaskId1 = RuntimeIdGenerator.generateLogicalTaskId("Operator_vertex_1");
    final String operatorTaskId2 = RuntimeIdGenerator.generateLogicalTaskId("Operator_vertex_2");
    final String stageId = RuntimeIdGenerator.generateStageId(1);

    final OperatorTask operatorTask1 =
        new OperatorTask(operatorTaskId1, operatorIRVertexId1, new SimpleTransform());
    final OperatorTask operatorTask2 =
        new OperatorTask(operatorTaskId2, operatorIRVertexId2, new SimpleTransform());
    final Coder coder = Coder.DUMMY_CODER;
    ExecutionPropertyMap edgeProperties = new ExecutionPropertyMap(runtimeIREdgeId);
    edgeProperties.put(DataStoreProperty.of(DataStoreProperty.Value.MemoryStore));
    final DAG<Task, RuntimeEdge<Task>> taskDag = new DAGBuilder<Task, RuntimeEdge<Task>>()
        .addVertex(operatorTask1)
        .addVertex(operatorTask2)
        .connectVertices(new RuntimeEdge<Task>(
            runtimeIREdgeId, edgeProperties, operatorTask1, operatorTask2, coder))
        .build();
    final String taskGroupId = RuntimeIdGenerator.generateTaskGroupId(0, stageId);
    final PhysicalStageEdge stageInEdge = mock(PhysicalStageEdge.class);
    when(stageInEdge.getDstVertex()).thenReturn(operatorIRVertex1);
    final PhysicalStageEdge stageOutEdge = mock(PhysicalStageEdge.class);
    when(stageOutEdge.getSrcVertex()).thenReturn(operatorIRVertex2);
    final ScheduledTaskGroup scheduledTaskGroup =
        new ScheduledTaskGroup("testSourceTask", new byte[0], taskGroupId, Collections.singletonList(stageInEdge),
<<<<<<< HEAD
            Collections.singletonList(stageOutEdge), 0, CONTAINER_TYPE, Collections.emptyMap(), null);
=======
            Collections.singletonList(stageOutEdge), 0, CONTAINER_TYPE, Collections.emptyMap(), false);
>>>>>>> d998a766

    // Execute the task group.
    final TaskGroupExecutor taskGroupExecutor = new TaskGroupExecutor(
        scheduledTaskGroup, taskDag, taskGroupStateManager, dataTransferFactory, metricMessageSender);
    taskGroupExecutor.execute();

    // Check the output.
    assertEquals(100, taskIdToOutputData.get(operatorTaskId2).size());
  }

  /**
   * Represents the answer return an intra-stage {@link InputReader},
   * which will have a single iterable from the upstream task.
   */
  private class IntraStageReaderAnswer implements Answer<InputReader> {
    @Override
    public InputReader answer(final InvocationOnMock invocationOnMock) throws Throwable {
      // Read the data.
      final List<CompletableFuture<DataUtil.IteratorWithNumBytes>> inputFutures = new ArrayList<>();
      inputFutures.add(CompletableFuture.completedFuture(
          DataUtil.IteratorWithNumBytes.of(elements.iterator())));
      final InputReader inputReader = mock(InputReader.class);
      when(inputReader.read()).thenReturn(inputFutures);
      when(inputReader.isSideInputReader()).thenReturn(false);
      when(inputReader.getSourceParallelism()).thenReturn(1);
      return inputReader;
    }
  }

  /**
   * Represents the answer return an inter-stage {@link InputReader},
   * which will have multiple iterable according to the source parallelism.
   */
  private class InterStageReaderAnswer implements Answer<InputReader> {
    @Override
    public InputReader answer(final InvocationOnMock invocationOnMock) throws Throwable {
      final List<CompletableFuture<DataUtil.IteratorWithNumBytes>> inputFutures = new ArrayList<>(SOURCE_PARALLELISM);
      final int elementsPerSource = DATA_SIZE / SOURCE_PARALLELISM;
      for (int i = 0; i < SOURCE_PARALLELISM; i++) {
        inputFutures.add(CompletableFuture.completedFuture(
            DataUtil.IteratorWithNumBytes.of(elements.subList(i * elementsPerSource, (i + 1) * elementsPerSource)
                .iterator())));
      }
      final InputReader inputReader = mock(InputReader.class);
      when(inputReader.read()).thenReturn(inputFutures);
      when(inputReader.isSideInputReader()).thenReturn(false);
      when(inputReader.getSourceParallelism()).thenReturn(SOURCE_PARALLELISM);
      return inputReader;
    }
  }

  /**
   * Represents the answer return a {@link OutputWriter},
   * which will stores the data to the map between task id and output data.
   */
  private class WriterAnswer implements Answer<OutputWriter> {
    @Override
    public OutputWriter answer(final InvocationOnMock invocationOnMock) throws Throwable {
      final Object[] args = invocationOnMock.getArguments();
      final Task dstTask = (Task) args[0];
      final OutputWriter outputWriter = mock(OutputWriter.class);
      doAnswer(new Answer() {
        @Override
        public Object answer(final InvocationOnMock invocationOnMock) throws Throwable {
          final Object[] args = invocationOnMock.getArguments();
          final Object dataToWrite = args[0];
          taskIdToOutputData.computeIfAbsent(dstTask.getId(), emptyTaskId -> new ArrayList<>());
          taskIdToOutputData.get(dstTask.getId()).add(dataToWrite);
          return null;
        }
      }).when(outputWriter).writeElement(any());
      return outputWriter;
    }
  }

  /**
   * Simple {@link IRVertex} for testing.
   */
  private class SimpleIRVertex extends IRVertex {
    @Override
    public IRVertex getClone() {
      return null; // Not used.
    }
  }

  /**
   * Simple {@link Transform} for testing.
   * @param <T> input/output type.
   */
  private class SimpleTransform<T> implements Transform<T, T> {
    private OutputCollector<T> outputCollector;

    @Override
    public void prepare(final Context context, final OutputCollector<T> outputCollector) {
      this.outputCollector = outputCollector;
    }

    @Override
    public void onData(final Object element) {
      outputCollector.emit((T) element);
    }

    @Override
    public void close() {
      // Do nothing.
    }
  }
}<|MERGE_RESOLUTION|>--- conflicted
+++ resolved
@@ -120,11 +120,7 @@
     final String taskGroupId = RuntimeIdGenerator.generateTaskGroupId(0, stageId);
     final ScheduledTaskGroup scheduledTaskGroup =
         new ScheduledTaskGroup("testSourceTask", new byte[0], taskGroupId, Collections.emptyList(),
-<<<<<<< HEAD
-            Collections.singletonList(stageOutEdge), 0, CONTAINER_TYPE, logicalIdToReadable, null);
-=======
-            Collections.singletonList(stageOutEdge), 0, CONTAINER_TYPE, logicalIdToReadable,false);
->>>>>>> d998a766
+            Collections.singletonList(stageOutEdge), 0, CONTAINER_TYPE, logicalIdToReadable, null, false);
 
     // Execute the task group.
     final TaskGroupExecutor taskGroupExecutor = new TaskGroupExecutor(
@@ -180,11 +176,7 @@
     when(stageOutEdge.getSrcVertex()).thenReturn(operatorIRVertex2);
     final ScheduledTaskGroup scheduledTaskGroup =
         new ScheduledTaskGroup("testSourceTask", new byte[0], taskGroupId, Collections.singletonList(stageInEdge),
-<<<<<<< HEAD
-            Collections.singletonList(stageOutEdge), 0, CONTAINER_TYPE, Collections.emptyMap(), null);
-=======
-            Collections.singletonList(stageOutEdge), 0, CONTAINER_TYPE, Collections.emptyMap(), false);
->>>>>>> d998a766
+            Collections.singletonList(stageOutEdge), 0, CONTAINER_TYPE, Collections.emptyMap(), null, false);
 
     // Execute the task group.
     final TaskGroupExecutor taskGroupExecutor = new TaskGroupExecutor(
