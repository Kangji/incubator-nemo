--- conflicted
+++ resolved
@@ -25,13 +25,8 @@
         <relativePath>../</relativePath>
     </parent>
 
-<<<<<<< HEAD
-    <artifactId>coral-tests</artifactId>
-    <name>Coral Unit Tests</name>
-=======
     <artifactId>nemo-tests</artifactId>
-    <name>Nemo Unit Tests and Integration Tests</name>
->>>>>>> cba9cad3
+    <name>Nemo Unit Tests</name>
 
     <repositories>
         <repository>
